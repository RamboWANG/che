--- conflicted
+++ resolved
@@ -4,9 +4,9 @@
  * are made available under the terms of the Eclipse Public License v1.0
  * which accompanies this distribution, and is available at
  * http://www.eclipse.org/legal/epl-v10.html
- *
+ * <p>
  * Contributors:
- *   Codenvy, S.A. - initial API and implementation
+ * Codenvy, S.A. - initial API and implementation
  *******************************************************************************/
 package org.eclipse.che.ide.api.machine;
 
@@ -50,20 +50,11 @@
 import java.util.List;
 
 import static com.google.common.collect.Lists.newArrayList;
-<<<<<<< HEAD
 import static org.eclipse.che.api.machine.shared.Constants.WSAGENT_REFERENCE;
-import static org.eclipse.che.api.promises.client.callback.PromiseHelper.newCallback;
 import static org.eclipse.che.ide.MimeType.APPLICATION_JSON;
 import static org.eclipse.che.ide.api.machine.WsAgentState.STARTED;
 import static org.eclipse.che.ide.api.machine.WsAgentState.STOPPED;
 import static org.eclipse.che.ide.rest.HTTPHeader.ACCEPT;
-import static org.eclipse.che.ide.ui.loaders.initialization.InitialLoadingInfo.Operations.WS_AGENT_BOOTING;
-import static org.eclipse.che.ide.ui.loaders.initialization.OperationInfo.Status.IN_PROGRESS;
-import static org.eclipse.che.ide.ui.loaders.initialization.OperationInfo.Status.SUCCESS;
-=======
-import static org.eclipse.che.ide.api.machine.WsAgentState.STARTED;
-import static org.eclipse.che.ide.api.machine.WsAgentState.STOPPED;
->>>>>>> d0759484
 
 /**
  * @author Roman Nikitenko
@@ -72,33 +63,23 @@
 @Singleton
 public class WsAgentStateController implements ConnectionOpenedHandler, ConnectionClosedHandler, ConnectionErrorHandler {
 
-<<<<<<< HEAD
     private final EventBus               eventBus;
     private final MessageBusProvider     messageBusProvider;
     private final DtoUnmarshallerFactory dtoUnmarshallerFactory;
     private final DialogFactory          dialogFactory;
-    private final InitialLoadingInfo     initialLoadingInfo;
     private final String                 restContext;
     private final WorkspaceServiceClient workspaceServiceClient;
-    private final LoaderPresenter loader;
-=======
-    private final EventBus            eventBus;
-    private final MessageBusProvider  messageBusProvider;
->>>>>>> d0759484
-    private final AsyncRequestFactory asyncRequestFactory;
-    private       DevMachine          devMachine;
-    private final LoaderPresenter     loader;
-
+    private final AsyncRequestFactory    asyncRequestFactory;
+    private final LoaderPresenter        loader;
     //not used now added it for future if it we will have possibility check that service available for client call
     private final List<RestServiceInfo> availableServices;
-
+    private       DevMachine             devMachine;
     private MessageBus   messageBus;
     private WsAgentState state;
     private List<AsyncCallback<MessageBus>> messageBusCallbacks = newArrayList();
     private List<AsyncCallback<DevMachine>> devMachineCallbacks = newArrayList();
 
     @Inject
-<<<<<<< HEAD
     public WsAgentStateController(@RestContext String restContext,
                                   WorkspaceServiceClient workspaceServiceClient,
                                   EventBus eventBus,
@@ -106,8 +87,7 @@
                                   MessageBusProvider messageBusProvider,
                                   AsyncRequestFactory asyncRequestFactory,
                                   DtoUnmarshallerFactory dtoUnmarshallerFactory,
-                                  DialogFactory dialogFactory,
-                                  InitialLoadingInfo initialLoadingInfo) {
+                                  DialogFactory dialogFactory) {
         this.restContext = restContext;
         this.workspaceServiceClient = workspaceServiceClient;
         this.loader = loader;
@@ -116,18 +96,7 @@
         this.asyncRequestFactory = asyncRequestFactory;
         this.dtoUnmarshallerFactory = dtoUnmarshallerFactory;
         this.dialogFactory = dialogFactory;
-        this.initialLoadingInfo = initialLoadingInfo;
-=======
-    public WsAgentStateController(EventBus eventBus,
-                                  MessageBusProvider messageBusProvider,
-                                  AsyncRequestFactory asyncRequestFactory,
-                                  LoaderPresenter loader) {
-        this.eventBus = eventBus;
-        this.messageBusProvider = messageBusProvider;
-        this.asyncRequestFactory = asyncRequestFactory;
->>>>>>> d0759484
         this.availableServices = new ArrayList<>();
-        this.loader = loader;
     }
 
     public void initialize(DevMachine devMachine) {
@@ -141,69 +110,67 @@
     public void onClose(WebSocketClosedEvent event) {
         Log.info(getClass(), "Test WS connection closed with code " + event.getCode() + " reason: " + event.getReason());
         if (state.equals(STARTED)) {
-            final String url = restContext + "/workspace-agent-health/" + devMachine.getWorkspace()  + "/" + WSAGENT_REFERENCE;
-            asyncRequestFactory.createGetRequest(url)
-                               .header(ACCEPT, APPLICATION_JSON)
-                               .send(dtoUnmarshallerFactory.newUnmarshaller(AgentHealthStateDto.class)).then(
-                    new Operation<AgentHealthStateDto>() {
-                        @Override
-                        public void apply(AgentHealthStateDto arg) throws OperationException {
-                            Log.info(getClass(), arg.toString());
-                            if (WorkspaceStatus.RUNNING.equals(arg.getWorkspaceStatus())) {
-                                if (arg.getAgentStates().containsKey(WSAGENT_REFERENCE) ||
-                                    arg.getAgentStates().get(WSAGENT_REFERENCE).getCode() != 200) {
-                                    dialogFactory.createMessageDialog("Workspace Agent",
-                                                                      new Label(
-                                                                              "Workspace Agent not response but workspace still running." +
-                                                                              "You need to stop workspace, try to fix problem and start it again"),
-                                                                      new ConfirmCallback() {
-                                                                          @Override
-                                                                          public void accepted() {
-                                                                              workspaceServiceClient.stop(devMachine.getWorkspace()).then(
-                                                                                      new Operation<Void>() {
-                                                                                          @Override
-                                                                                          public void apply(Void arg)
-                                                                                                  throws OperationException {
-                                                                                              state = STOPPED;
-                                                                                              eventBus.fireEvent(WsAgentStateEvent
-                                                                                                                         .createWsAgentStoppedEvent());
-                                                                                          }
-                                                                                      });
-                                                                          }
-                                                                      }, "Stop workspace").show();
-                                }
-
-                                if (arg.getAgentStates().get(WSAGENT_REFERENCE).getCode() == 200) {
-                                    dialogFactory.createMessageDialog("Workspace Agent",
-                                                                      new Label(
-                                                                              "Workspace Agent not available for you browser." +
-                                                                              "But still available for our infrastructure. Looks like you have problem in your networking setting." +
-                                                                              "Do you want to stop workspace?"),
-                                                                      new ConfirmCallback() {
-                                                                          @Override
-                                                                          public void accepted() {
-                                                                              workspaceServiceClient.stop(devMachine.getWorkspace()).then(
-                                                                                      new Operation<Void>() {
-                                                                                          @Override
-                                                                                          public void apply(Void arg)
-                                                                                                  throws OperationException {
-                                                                                              state = STOPPED;
-                                                                                              eventBus.fireEvent(WsAgentStateEvent
-                                                                                                                         .createWsAgentStoppedEvent());
-                                                                                          }
-                                                                                      });
-                                                                          }
-                                                                      }, "Stop workspace").show();
-                                }
+            checkWsAgentState();
+        }
+    }
+
+    private void checkWsAgentState() {
+        final String url = restContext + "/workspace-agent-health/" + devMachine.getWorkspace() + "/" + WSAGENT_REFERENCE;
+        asyncRequestFactory.createGetRequest(url)
+                           .header(ACCEPT, APPLICATION_JSON)
+                           .send(dtoUnmarshallerFactory.newUnmarshaller(AgentHealthStateDto.class)).then(
+                new Operation<AgentHealthStateDto>() {
+                    @Override
+                    public void apply(AgentHealthStateDto arg) throws OperationException {
+                        Log.info(getClass(), arg.toString());
+                        if (WorkspaceStatus.RUNNING.equals(arg.getWorkspaceStatus())) {
+                            if (arg.getAgentStates().containsKey(WSAGENT_REFERENCE) ||
+                                arg.getAgentStates().get(WSAGENT_REFERENCE).getCode() != 200) {
+                                dialogFactory.createMessageDialog("Workspace Agent",
+                                                                  new Label(
+                                                                          "Workspace Agent not response but workspace still running." +
+                                                                          "You need to stop workspace, try to fix problem and start it again"),
+                                                                  new ConfirmCallback() {
+                                                                      @Override
+                                                                      public void accepted() {
+                                                                          stopWorkspace();
+                                                                      }
+                                                                  }, "Stop workspace").show();
+                            }
+
+                            if (arg.getAgentStates().get(WSAGENT_REFERENCE).getCode() == 200) {
+                                dialogFactory.createMessageDialog("Workspace Agent",
+                                                                  new Label(
+                                                                          "Workspace Agent not available for you browser." +
+                                                                          "But still available for our infrastructure. Looks like you have problem in your networking setting." +
+                                                                          "Do you want to stop workspace?"),
+                                                                  new ConfirmCallback() {
+                                                                      @Override
+                                                                      public void accepted() {
+                                                                          stopWorkspace();
+                                                                      }
+                                                                  }, "Stop workspace").show();
                             }
                         }
-                    }).catchError(new Operation<PromiseError>() {
-                @Override
-                public void apply(PromiseError arg) throws OperationException {
-
-                }
-            });
-        }
+                    }
+                }).catchError(new Operation<PromiseError>() {
+            @Override
+            public void apply(PromiseError arg) throws OperationException {
+
+            }
+        });
+    }
+
+    private void stopWorkspace() {
+        workspaceServiceClient.stop(devMachine.getWorkspace()).then(new Operation<Void>() {
+            @Override
+            public void apply(Void arg)
+                    throws OperationException {
+                state = STOPPED;
+                eventBus.fireEvent(WsAgentStateEvent
+                                           .createWsAgentStoppedEvent());
+            }
+        });
     }
 
     @Override
@@ -264,25 +231,12 @@
         });
     }
 
-    public Promise<DevMachine> getDevMachine() {
-        return AsyncPromiseHelper.createFromAsyncRequest(new AsyncPromiseHelper.RequestCall<DevMachine>() {
-            @Override
-            public void makeCall(AsyncCallback<DevMachine> callback) {
-                if (messageBus != null) {
-                    callback.onSuccess(devMachine);
-                } else {
-                    WsAgentStateController.this.devMachineCallbacks.add(callback);
-                }
-            }
-        });
-    }
-
     /**
      * Goto checking HTTP connection via getting all registered REST Services
      */
     private void checkHttpConnection() {
         String url = devMachine.getWsAgentBaseUrl() + '/'; //here we add trailing slash because
-                                                          // {@link org.eclipse.che.api.core.rest.ApiInfoService} mapped in this way
+        // {@link org.eclipse.che.api.core.rest.ApiInfoService} mapped in this way
         asyncRequestFactory.createGetRequest(url)
                            .send(new StringUnmarshaller())
                            .then(new Operation<String>() {
@@ -314,7 +268,8 @@
                                @Override
                                public void apply(PromiseError arg) throws OperationException {
                                    Log.error(getClass(), ">>>>>>>>>>>>>>>>>>>>>>>>>>>>> " + arg.getMessage());
-                                   final String url = restContext + "/workspace-agent-health/" + devMachine.getWorkspace() + "/" + WSAGENT_REFERENCE;
+                                   final String url =
+                                           restContext + "/workspace-agent-health/" + devMachine.getWorkspace() + "/" + WSAGENT_REFERENCE;
                                    asyncRequestFactory.createGetRequest(url)
                                                       .header(ACCEPT, APPLICATION_JSON)
                                                       .send(dtoUnmarshallerFactory.newUnmarshaller(AgentHealthStateDto.class)).then(
@@ -332,16 +287,7 @@
                                                                                              new ConfirmCallback() {
                                                                                                  @Override
                                                                                                  public void accepted() {
-                                                                                                     workspaceServiceClient.stop(devMachine.getWorkspace()).then(
-                                                                                                             new Operation<Void>() {
-                                                                                                                 @Override
-                                                                                                                 public void apply(Void arg)
-                                                                                                                         throws OperationException {
-                                                                                                                     state = STOPPED;
-                                                                                                                     eventBus.fireEvent(WsAgentStateEvent
-                                                                                                                                                .createWsAgentStoppedEvent());
-                                                                                                                 }
-                                                                                                             });
+                                                                                                     stopWorkspace();
                                                                                                  }
                                                                                              }, "Stop workspace").show();
                                                        }
@@ -355,16 +301,7 @@
                                                                                              new ConfirmCallback() {
                                                                                                  @Override
                                                                                                  public void accepted() {
-                                                                                                     workspaceServiceClient.stop(devMachine.getWorkspace()).then(
-                                                                                                             new Operation<Void>() {
-                                                                                                                 @Override
-                                                                                                                 public void apply(Void arg)
-                                                                                                                         throws OperationException {
-                                                                                                                     state = STOPPED;
-                                                                                                                     eventBus.fireEvent(WsAgentStateEvent
-                                                                                                                                                .createWsAgentStoppedEvent());
-                                                                                                                 }
-                                                                                                             });
+                                                                                                     stopWorkspace();
                                                                                                  }
                                                                                              }, "Stop workspace").show();
                                                        }
