--- conflicted
+++ resolved
@@ -13,7 +13,6 @@
 import com.google.inject.Inject;
 import com.google.inject.Singleton;
 
-import org.eclipse.che.WorkspaceIdProvider;
 import org.eclipse.che.api.core.ConflictException;
 import org.eclipse.che.api.core.ForbiddenException;
 import org.eclipse.che.api.core.ServerException;
@@ -21,14 +20,11 @@
 import org.eclipse.che.api.core.model.project.SourceStorage;
 import org.eclipse.che.api.core.notification.EventService;
 import org.eclipse.che.api.core.util.LineConsumerFactory;
-<<<<<<< HEAD
+import org.eclipse.che.api.git.exception.GitException;
 import org.eclipse.che.api.git.params.CheckoutParams;
 import org.eclipse.che.api.git.params.CloneParams;
 import org.eclipse.che.api.git.params.FetchParams;
 import org.eclipse.che.api.git.params.RemoteAddParams;
-=======
-import org.eclipse.che.api.git.exception.GitException;
->>>>>>> 839f2f15
 import org.eclipse.che.api.git.shared.Branch;
 import org.eclipse.che.api.git.shared.GitCheckoutEvent;
 import org.eclipse.che.api.project.server.FolderEntry;
@@ -260,14 +256,8 @@
         final boolean branchExist = git.branchList(LIST_ALL)
                                        .stream()
                                        .anyMatch(branch -> branch.getName().equals(branchName));
-<<<<<<< HEAD
         final GitCheckoutEvent checkout = newDto(GitCheckoutEvent.class).withWorkspaceId(System.getenv("CHE_WORKSPACE_ID"))
                                                                         .withProjectName(projectName);
-=======
-        final GitCheckoutEvent checkout = dtoFactory.createDto(GitCheckoutEvent.class)
-                                                    .withWorkspaceId(WorkspaceIdProvider.getWorkspaceId())
-                                                    .withProjectName(projectName);
->>>>>>> 839f2f15
         if (startPoint != null) {
             if (branchExist) {
                 git.checkout(params);
