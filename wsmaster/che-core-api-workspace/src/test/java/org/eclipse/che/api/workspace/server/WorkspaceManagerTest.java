/*******************************************************************************
 * Copyright (c) 2012-2016 Codenvy, S.A.
 * All rights reserved. This program and the accompanying materials
 * are made available under the terms of the Eclipse Public License v1.0
 * which accompanies this distribution, and is available at
 * http://www.eclipse.org/legal/epl-v10.html
 *
 * Contributors:
 *   Codenvy, S.A. - initial API and implementation
 *******************************************************************************/
package org.eclipse.che.api.workspace.server;

import org.eclipse.che.account.api.AccountManager;
import org.eclipse.che.account.spi.AccountImpl;
import org.eclipse.che.api.core.ConflictException;
import org.eclipse.che.api.core.NotFoundException;
import org.eclipse.che.api.core.model.workspace.WorkspaceConfig;
import org.eclipse.che.api.core.model.workspace.WorkspaceStatus;
import org.eclipse.che.api.core.notification.EventService;
import org.eclipse.che.api.environment.server.MachineProcessManager;
import org.eclipse.che.api.machine.server.dao.SnapshotDao;
import org.eclipse.che.api.machine.server.exception.SnapshotException;
import org.eclipse.che.api.machine.server.model.impl.MachineConfigImpl;
import org.eclipse.che.api.machine.server.model.impl.MachineImpl;
import org.eclipse.che.api.machine.server.model.impl.MachineRuntimeInfoImpl;
import org.eclipse.che.api.machine.server.model.impl.MachineSourceImpl;
import org.eclipse.che.api.machine.server.model.impl.ServerConfImpl;
import org.eclipse.che.api.machine.server.model.impl.SnapshotImpl;
import org.eclipse.che.api.workspace.server.WorkspaceRuntimes.RuntimeDescriptor;
import org.eclipse.che.api.workspace.server.model.impl.EnvironmentImpl;
import org.eclipse.che.api.workspace.server.model.impl.WorkspaceConfigImpl;
import org.eclipse.che.api.workspace.server.model.impl.WorkspaceImpl;
import org.eclipse.che.api.workspace.server.model.impl.WorkspaceRuntimeImpl;
import org.eclipse.che.api.workspace.server.spi.WorkspaceDao;
import org.eclipse.che.api.workspace.shared.Constants;
import org.eclipse.che.commons.env.EnvironmentContext;
import org.eclipse.che.commons.lang.NameGenerator;
import org.eclipse.che.commons.subject.Subject;
import org.eclipse.che.commons.subject.SubjectImpl;
import org.mockito.ArgumentCaptor;
import org.mockito.Captor;
import org.mockito.InOrder;
import org.mockito.Mock;
import org.mockito.testng.MockitoTestNGListener;
import org.testng.annotations.BeforeMethod;
import org.testng.annotations.Listeners;
import org.testng.annotations.Test;

import java.util.List;
import java.util.Optional;

import static com.google.common.base.Strings.isNullOrEmpty;
import static java.util.Arrays.asList;
import static java.util.Collections.emptyMap;
import static java.util.Collections.singletonList;
import static java.util.Collections.singletonMap;
import static org.eclipse.che.api.core.model.workspace.WorkspaceStatus.RUNNING;
import static org.eclipse.che.api.core.model.workspace.WorkspaceStatus.STARTING;
import static org.eclipse.che.api.core.model.workspace.WorkspaceStatus.STOPPED;
import static org.eclipse.che.api.workspace.server.WorkspaceManager.CREATED_ATTRIBUTE_NAME;
import static org.eclipse.che.api.workspace.server.WorkspaceManager.UPDATED_ATTRIBUTE_NAME;
import static org.eclipse.che.api.workspace.shared.Constants.AUTO_RESTORE_FROM_SNAPSHOT;
import static org.mockito.Matchers.any;
import static org.mockito.Matchers.anyBoolean;
import static org.mockito.Matchers.anyObject;
import static org.mockito.Matchers.anyString;
import static org.mockito.Matchers.eq;
import static org.mockito.Mockito.doReturn;
import static org.mockito.Mockito.doThrow;
import static org.mockito.Mockito.inOrder;
import static org.mockito.Mockito.mock;
import static org.mockito.Mockito.spy;
import static org.mockito.Mockito.timeout;
import static org.mockito.Mockito.verify;
import static org.mockito.Mockito.when;
import static org.testng.Assert.assertEquals;
import static org.testng.Assert.assertFalse;
import static org.testng.Assert.assertNotNull;
import static org.testng.Assert.assertTrue;

/**
 * Covers main cases of {@link WorkspaceManager}.
 *
 * @author Yevhenii Voevodin
 */
@Listeners(value = {MockitoTestNGListener.class})
public class WorkspaceManagerTest {

    private static final String USER_ID     = "user123";
    private static final String NAMESPACE   = "userNS";
    private static final String NAMESPACE_2 = "userNS2";

    @Mock
    private EventService                  eventService;
    @Mock
    private WorkspaceDao                  workspaceDao;
    @Mock
    private WorkspaceValidator            workspaceConfigValidator;
    @Mock
    private MachineProcessManager         client;
    @Mock
<<<<<<< HEAD
    private MachineManager                machineManager;
    @Mock
    private WorkspaceRuntimes             runtimes;
    @Mock
    private AccountManager                accountManager;
=======
    private WorkspaceHooks                workspaceHooks;
    @Mock
    private MachineProcessManager         machineProcessManager;
    @Mock
    private WorkspaceRuntimes             runtimes;
    @Mock
    private SnapshotDao                   snapshotDao;
>>>>>>> bb146d16
    @Captor
    private ArgumentCaptor<WorkspaceImpl> workspaceCaptor;

    private WorkspaceManager workspaceManager;

    @BeforeMethod
    public void setUp() throws Exception {
        workspaceManager = spy(new WorkspaceManager(workspaceDao,
                                                    runtimes,
                                                    eventService,
<<<<<<< HEAD
                                                    machineManager,
                                                    accountManager,
                                                    false,
                                                    false));
        when(accountManager.getByName(NAMESPACE)).thenReturn(new AccountImpl("accountId", NAMESPACE, "test"));
        when(accountManager.getByName(NAMESPACE_2)).thenReturn(new AccountImpl("accountId2", NAMESPACE_2, "test"));
=======
                                                    false,
                                                    false,
                                                    snapshotDao));
        workspaceManager.setHooks(workspaceHooks);

>>>>>>> bb146d16
        when(workspaceDao.create(any(WorkspaceImpl.class))).thenAnswer(invocation -> invocation.getArguments()[0]);
        when(workspaceDao.update(any(WorkspaceImpl.class))).thenAnswer(invocation -> invocation.getArguments()[0]);

        EnvironmentContext.setCurrent(new EnvironmentContext() {
            @Override
            public Subject getSubject() {
                return new SubjectImpl(NAMESPACE, USER_ID, "token", false);
            }
        });
    }

    @Test
    public void shouldBeAbleToCreateWorkspace() throws Exception {
        final WorkspaceConfig cfg = createConfig();

        final WorkspaceImpl workspace = workspaceManager.createWorkspace(cfg, NAMESPACE);

        assertNotNull(workspace);
        assertFalse(isNullOrEmpty(workspace.getId()));
        assertEquals(workspace.getNamespace(), NAMESPACE);
        assertEquals(workspace.getConfig(), cfg);
        assertFalse(workspace.isTemporary());
        assertEquals(workspace.getStatus(), STOPPED);
        assertNotNull(workspace.getAttributes().get(CREATED_ATTRIBUTE_NAME));
        verify(workspaceDao).create(workspace);
    }


    @Test
    public void shouldBeAbleToGetWorkspaceById() throws Exception {
        final WorkspaceImpl workspace = workspaceManager.createWorkspace(createConfig(), NAMESPACE);
        when(workspaceDao.get(workspace.getId())).thenReturn(workspace);
        when(runtimes.get(any())).thenThrow(new NotFoundException(""));

        final WorkspaceImpl result = workspaceManager.getWorkspace(workspace.getId());

        assertEquals(result, workspace);
    }

    @Test
    public void getWorkspaceByIdShouldReturnWorkspaceWithStatusEqualToItsRuntimeStatus() throws Exception {
        final WorkspaceImpl workspace = workspaceManager.createWorkspace(createConfig(), NAMESPACE);
        when(workspaceDao.get(workspace.getId())).thenReturn(workspace);
        final RuntimeDescriptor descriptor = createDescriptor(workspace, STARTING);
        when(runtimes.get(workspace.getId())).thenReturn(descriptor);

        final WorkspaceImpl result = workspaceManager.getWorkspace(workspace.getId());

        assertEquals(result.getStatus(), STARTING, "Workspace status must be taken from the runtime instance");
    }

    @Test
    public void shouldBeAbleToGetWorkspaceByName() throws Exception {
        final WorkspaceImpl workspace = workspaceManager.createWorkspace(createConfig(), NAMESPACE);
        when(workspaceDao.get(workspace.getConfig().getName(), workspace.getNamespace())).thenReturn(workspace);
        when(runtimes.get(any())).thenThrow(new NotFoundException(""));

        final WorkspaceImpl result = workspaceManager.getWorkspace(workspace.getConfig().getName(), workspace.getNamespace());

        assertEquals(result, workspace);
    }

    @Test(expectedExceptions = NotFoundException.class)
    public void getWorkspaceShouldThrowNotFoundExceptionWhenWorkspaceDoesNotExist() throws Exception {
        when(workspaceDao.get(any())).thenThrow(new NotFoundException("not found"));

        workspaceManager.getWorkspace("workspace123");
    }

    @Test
    public void shouldBeAbleToGetWorkspaceByKey() throws Exception {
        final WorkspaceImpl workspace = workspaceManager.createWorkspace(createConfig(), NAMESPACE);
        when(workspaceDao.get(workspace.getConfig().getName(), workspace.getNamespace())).thenReturn(workspace);
        when(runtimes.get(any())).thenThrow(new NotFoundException(""));

        final WorkspaceImpl result = workspaceManager.getWorkspace(workspace.getNamespace() + ":" + workspace.getConfig().getName());
        assertEquals(result, workspace);
    }

    @Test
    public void shouldBeAbleToGetWorkspaceByKeyWithoutOwner() throws Exception {
        final WorkspaceImpl workspace = workspaceManager.createWorkspace(createConfig(), NAMESPACE);
        when(workspaceDao.get(workspace.getConfig().getName(), workspace.getNamespace())).thenReturn(workspace);
        when(runtimes.get(any())).thenThrow(new NotFoundException(""));

        final WorkspaceImpl result = workspaceManager.getWorkspace(":" + workspace.getConfig().getName());
        assertEquals(result, workspace);
    }

    @Test
    public void shouldBeAbleToGetWorkspacesAvailableForUser() throws Exception {
        // given
        final WorkspaceConfig config = createConfig();

        final WorkspaceImpl workspace1 = workspaceManager.createWorkspace(config, NAMESPACE);
        final WorkspaceImpl workspace2 = workspaceManager.createWorkspace(config, NAMESPACE_2);

        when(workspaceDao.getWorkspaces(NAMESPACE)).thenReturn(asList(workspace1, workspace2));
        final RuntimeDescriptor descriptor = createDescriptor(workspace2, RUNNING);
        when(runtimes.get(workspace2.getId())).thenReturn(descriptor);

        // when
        final List<WorkspaceImpl> result = workspaceManager.getWorkspaces(NAMESPACE);

        // then
        assertEquals(result.size(), 2);

        final WorkspaceImpl res1 = result.get(0);
        assertEquals(res1.getStatus(), STOPPED, "Workspace status wasn't changed from STARTING to STOPPED");
        assertFalse(res1.isTemporary(), "Workspace must be permanent");
        assertNotNull(res1.getConfig()
                          .getEnvironments()
                          .get(0)
                          .getMachineConfigs()
                          .get(0));

        final WorkspaceImpl res2 = result.get(1);
        assertEquals(res2.getStatus(), RUNNING, "Workspace status wasn't changed to the runtime instance status");
        assertFalse(res2.isTemporary(), "Workspace must be permanent");
        assertNotNull(res2.getConfig()
                          .getEnvironments()
                          .get(0)
                          .getMachineConfigs()
                          .get(0));
    }

    @Test
    public void shouldBeAbleToGetWorkspacesByNamespace() throws Exception {
        // given
        final WorkspaceConfig config = createConfig();

        final WorkspaceImpl workspace1 = workspaceManager.createWorkspace(config, NAMESPACE);
        final WorkspaceImpl workspace2 = workspaceManager.createWorkspace(config, NAMESPACE_2);

        when(workspaceDao.getByNamespace(NAMESPACE)).thenReturn(singletonList(workspace2));
        final RuntimeDescriptor descriptor = createDescriptor(workspace2, RUNNING);
        when(runtimes.get(workspace2.getId())).thenReturn(descriptor);

        // when
        final List<WorkspaceImpl> result = workspaceManager.getByNamespace(NAMESPACE);

        // then
        assertEquals(result.size(), 1);

        final WorkspaceImpl res1 = result.get(0);
        assertEquals(res1.getStatus(), RUNNING, "Workspace status wasn't changed to the runtime instance status");
        assertFalse(res1.isTemporary(), "Workspace must be permanent");
        assertNotNull(res1.getConfig()
                          .getEnvironments()
                          .get(0)
                          .getMachineConfigs()
                          .get(0));
    }

    @Test
    public void getWorkspaceByNameShouldReturnWorkspaceWithStatusEqualToItsRuntimeStatus() throws Exception {
        final WorkspaceImpl workspace = workspaceManager.createWorkspace(createConfig(), NAMESPACE);
        when(workspaceDao.get(workspace.getConfig().getName(), workspace.getNamespace())).thenReturn(workspace);
        final RuntimeDescriptor descriptor = createDescriptor(workspace, STARTING);
        when(runtimes.get(any())).thenReturn(descriptor);

        final WorkspaceImpl result = workspaceManager.getWorkspace(workspace.getConfig().getName(), workspace.getNamespace());

        assertEquals(result.getStatus(), STARTING, "Workspace status must be taken from the runtime instance");
    }

    @Test
    public void shouldBeAbleToUpdateWorkspace() throws Exception {
        final WorkspaceImpl workspace = workspaceManager.createWorkspace(createConfig(), NAMESPACE);
        when(workspaceDao.get(workspace.getId())).thenReturn(new WorkspaceImpl(workspace, workspace.getAccount()));
        when(runtimes.get(any())).thenThrow(new NotFoundException(""));
        workspace.setTemporary(true);
        workspace.getAttributes().put("new attribute", "attribute");

        final WorkspaceImpl updated = workspaceManager.updateWorkspace(workspace.getId(), workspace);

        verify(workspaceDao).update(any(WorkspaceImpl.class));
        assertEquals(updated.getStatus(), STOPPED);
        assertEquals(updated.getAttributes(), workspace.getAttributes());
        assertFalse(updated.isTemporary());
        assertEquals(workspace.getConfig(), updated.getConfig());
        assertNotNull(workspace.getAttributes().get(UPDATED_ATTRIBUTE_NAME));
    }

    @Test
    public void workspaceUpdateShouldReturnWorkspaceWithStatusEqualToItsRuntimeStatus() throws Exception {
        final WorkspaceImpl workspace = workspaceManager.createWorkspace(createConfig(), NAMESPACE);
        when(workspaceDao.get(workspace.getId())).thenReturn(workspace);
        final RuntimeDescriptor descriptor = createDescriptor(workspace, STARTING);
        when(runtimes.get(workspace.getId())).thenReturn(descriptor);

        final WorkspaceImpl updated = workspaceManager.updateWorkspace(workspace.getId(), workspace);

        assertEquals(updated.getStatus(), STARTING);
    }

    @Test
    public void shouldRemoveWorkspace() throws Exception {
        final WorkspaceImpl workspace = workspaceManager.createWorkspace(createConfig(), NAMESPACE);
        when(workspaceDao.get(workspace.getId())).thenReturn(workspace);

        workspaceManager.removeWorkspace(workspace.getId());

        verify(workspaceDao).remove(workspace.getId());
    }

    @Test(expectedExceptions = ConflictException.class)
    public void shouldNotRemoveWorkspaceIfItIsNotStopped() throws Exception {
        final WorkspaceImpl workspace = workspaceManager.createWorkspace(createConfig(), NAMESPACE);
        when(runtimes.hasRuntime(workspace.getId())).thenReturn(true);

        workspaceManager.removeWorkspace(workspace.getId());
    }

    @Test
    public void shouldBeAbleToStartWorkspaceById() throws Exception {
        final WorkspaceImpl workspace = workspaceManager.createWorkspace(createConfig(), NAMESPACE);
        when(workspaceDao.get(workspace.getId())).thenReturn(workspace);
        when(runtimes.get(any())).thenThrow(new NotFoundException(""));

        workspaceManager.startWorkspace(workspace.getId(),
                                        workspace.getConfig().getDefaultEnv(),
                                        null);

        verify(runtimes, timeout(2000)).start(workspace, workspace.getConfig().getDefaultEnv(), false);
        assertNotNull(workspace.getAttributes().get(UPDATED_ATTRIBUTE_NAME));
    }

    @Test
    public void shouldRecoverWorkspaceWhenRecoverParameterIsNullAndAutoRestoreAttributeIsSetAndSnapshotExists() throws Exception {
        final WorkspaceImpl workspace = workspaceManager.createWorkspace(createConfig(), NAMESPACE);
        workspace.getAttributes().put(AUTO_RESTORE_FROM_SNAPSHOT, "true");
<<<<<<< HEAD
        when(machineManager.getSnapshots( any())).thenReturn(singletonList(mock(SnapshotImpl.class)));
=======
>>>>>>> bb146d16
        when(workspaceDao.get(workspace.getId())).thenReturn(workspace);
        when(runtimes.get(any())).thenThrow(new NotFoundException(""));
        SnapshotImpl.SnapshotBuilder snapshotBuilder = SnapshotImpl.builder()
                                                                   .generateId()
                                                                   .setEnvName("env")
                                                                   .setDev(true)
                                                                   .setMachineName("machine1")
                                                                   .setNamespace(workspace.getNamespace())
                                                                   .setWorkspaceId(workspace.getId())
                                                                   .setType("docker")
                                                                   .setMachineSource(new MachineSourceImpl("image"));
        SnapshotImpl snapshot1 = snapshotBuilder.build();
        SnapshotImpl snapshot2 = snapshotBuilder.generateId()
                                                .setDev(false)
                                                .setMachineName("machine2")
                                                .build();
        when(snapshotDao.findSnapshots(workspace.getNamespace(), workspace.getId()))
                .thenReturn(asList(snapshot1, snapshot2));

        workspaceManager.startWorkspace(workspace.getId(),
                                        workspace.getConfig().getDefaultEnv(),
                                        null);

<<<<<<< HEAD
        verify(runtimes, timeout(2000)).start(workspace, workspace.getConfig().getDefaultEnv(), true);
=======
        verify(runtimes, timeout(2000)).start(workspace,
                                              workspace.getConfig().getDefaultEnv(),
                                              true);
        verify(workspaceHooks, timeout(2000)).beforeStart(workspace,
                                                          workspace.getConfig().getDefaultEnv(),
                                                          "account");
>>>>>>> bb146d16
        assertNotNull(workspace.getAttributes().get(UPDATED_ATTRIBUTE_NAME));
    }

    @Test
    public void shouldRecoverWorkspaceWhenRecoverParameterIsTrueAndSnapshotExists() throws Exception {
<<<<<<< HEAD
        final WorkspaceImpl workspace = workspaceManager.createWorkspace(createConfig(), NAMESPACE);
        when(machineManager.getSnapshots(any())).thenReturn(singletonList(mock(SnapshotImpl.class)));
=======
        final WorkspaceImpl workspace = workspaceManager.createWorkspace(createConfig(), "user123", "account");
>>>>>>> bb146d16
        when(workspaceDao.get(workspace.getId())).thenReturn(workspace);
        when(runtimes.get(any())).thenThrow(new NotFoundException(""));
        SnapshotImpl.SnapshotBuilder snapshotBuilder = SnapshotImpl.builder()
                                                                   .generateId()
                                                                   .setEnvName("env")
                                                                   .setDev(true)
                                                                   .setMachineName("machine1")
                                                                   .setNamespace(workspace.getNamespace())
                                                                   .setWorkspaceId(workspace.getId())
                                                                   .setType("docker")
                                                                   .setMachineSource(new MachineSourceImpl("image"));
        SnapshotImpl snapshot1 = snapshotBuilder.build();
        SnapshotImpl snapshot2 = snapshotBuilder.generateId()
                                                .setDev(false)
                                                .setMachineName("machine2")
                                                .build();
        when(snapshotDao.findSnapshots(workspace.getNamespace(), workspace.getId()))
                .thenReturn(asList(snapshot1, snapshot2));

        workspaceManager.startWorkspace(workspace.getId(),
                                        workspace.getConfig().getDefaultEnv(),
                                        true);

        verify(runtimes, timeout(2000)).start(workspace, workspace.getConfig().getDefaultEnv(), true);
        assertNotNull(workspace.getAttributes().get(UPDATED_ATTRIBUTE_NAME));
    }

    @Test
    public void shouldNotRecoverWorkspaceWhenRecoverParameterIsNullAndAutoRestoreAttributesIsSetButSnapshotDoesNotExist() throws Exception {
        final WorkspaceImpl workspace = workspaceManager.createWorkspace(createConfig(), NAMESPACE);
        workspace.getAttributes().put(AUTO_RESTORE_FROM_SNAPSHOT, "true");
        when(workspaceDao.get(workspace.getId())).thenReturn(workspace);
        when(runtimes.get(any())).thenThrow(new NotFoundException(""));

        workspaceManager.startWorkspace(workspace.getId(),
                                        workspace.getConfig().getDefaultEnv(),
                                        null);

        verify(runtimes, timeout(2000)).start(workspace, workspace.getConfig().getDefaultEnv(), false);
        assertNotNull(workspace.getAttributes().get(UPDATED_ATTRIBUTE_NAME));
    }

    @Test
    public void shouldNotRecoverWorkspaceWhenRecoverParameterIsTrueButSnapshotDoesNotExist() throws Exception {
        final WorkspaceImpl workspace = workspaceManager.createWorkspace(createConfig(), NAMESPACE);
        when(workspaceDao.get(workspace.getId())).thenReturn(workspace);
        when(runtimes.get(any())).thenThrow(new NotFoundException(""));

        workspaceManager.startWorkspace(workspace.getId(),
                                        workspace.getConfig().getDefaultEnv(),
                                        true);

        verify(runtimes, timeout(2000)).start(workspace, workspace.getConfig().getDefaultEnv(), false);
        assertNotNull(workspace.getAttributes().get(UPDATED_ATTRIBUTE_NAME));
    }

    @Test
    public void shouldNotRecoverWorkspaceWhenRecoverParameterIsFalseAndAutoRestoreAttributeIsSetAndSnapshotExists() throws Exception {
        final WorkspaceImpl workspace = workspaceManager.createWorkspace(createConfig(), NAMESPACE);
        workspace.getAttributes().put(AUTO_RESTORE_FROM_SNAPSHOT, "true");
<<<<<<< HEAD
        when(machineManager.getSnapshots(any())).thenReturn(singletonList(mock(SnapshotImpl.class)));
=======
>>>>>>> bb146d16
        when(workspaceDao.get(workspace.getId())).thenReturn(workspace);
        when(runtimes.get(any())).thenThrow(new NotFoundException(""));

        workspaceManager.startWorkspace(workspace.getId(),
                                        workspace.getConfig().getDefaultEnv(),
                                        false);

        verify(runtimes, timeout(2000)).start(workspace, workspace.getConfig().getDefaultEnv(), false);
        assertNotNull(workspace.getAttributes().get(UPDATED_ATTRIBUTE_NAME));
    }

    @Test(expectedExceptions = ConflictException.class,
          expectedExceptionsMessageRegExp = "Could not start workspace '.*' because its status is '.*'")
    public void shouldNotBeAbleToStartWorkspaceIfItIsRunning() throws Exception {
        final WorkspaceImpl workspace = workspaceManager.createWorkspace(createConfig(), NAMESPACE);
        when(workspaceDao.get(workspace.getId())).thenReturn(workspace);
        final RuntimeDescriptor descriptor = createDescriptor(workspace, STARTING);
        when(runtimes.get(workspace.getId())).thenReturn(descriptor);

        workspaceManager.startWorkspace(workspace.getId(), null, null);
    }

    @Test
    public void workspaceStartShouldUseDefaultEnvIfNullEnvNameProvided() throws Exception {
        final WorkspaceImpl workspace = workspaceManager.createWorkspace(createConfig(), NAMESPACE);
        when(workspaceDao.get(workspace.getId())).thenReturn(workspace);
        when(runtimes.get(workspace.getId())).thenThrow(new NotFoundException(""));
        final RuntimeDescriptor descriptor = createDescriptor(workspace, STARTING);
        when(runtimes.start(any(), anyString(), anyBoolean())).thenReturn(descriptor);

        workspaceManager.startWorkspace(workspace.getId(), null, null);

        // timeout is needed because this invocation will run in separate thread asynchronously
        verify(runtimes, timeout(2000)).start(workspace, workspace.getConfig().getDefaultEnv(), false);
    }

    @Test
    public void performAsyncStartShouldUseProvidedEnvInsteadOfDefault() throws Exception {
        final WorkspaceConfigImpl config = createConfig();
        final EnvironmentImpl nonDefaultEnv = new EnvironmentImpl("non-default-env",
                                                                  null,
                                                                  config.getEnvironments().get(0).getMachineConfigs());
        config.getEnvironments().add(nonDefaultEnv);
        final WorkspaceImpl workspace = workspaceManager.createWorkspace(config, NAMESPACE);
        when(workspaceDao.get(workspace.getId())).thenReturn(workspace);
        when(runtimes.get(workspace.getId())).thenThrow(new NotFoundException(""));
        final RuntimeDescriptor descriptor = createDescriptor(workspace, STARTING);
        when(runtimes.start(any(), anyString(), anyBoolean())).thenReturn(descriptor);

        workspaceManager.startWorkspace(workspace.getId(), nonDefaultEnv.getName(), null);

        // timeout is needed because this invocation will run in separate thread asynchronously
        verify(runtimes, timeout(2000)).start(workspace, nonDefaultEnv.getName(), false);
    }

    @Test(expectedExceptions = NotFoundException.class,
          expectedExceptionsMessageRegExp = "Workspace '.*' doesn't contain environment '.*'")
    public void startShouldThrowNotFoundExceptionWhenProvidedEnvDoesNotExist() throws Exception {
        final WorkspaceImpl workspace = workspaceManager.createWorkspace(createConfig(), NAMESPACE);
        when(workspaceDao.get(workspace.getId())).thenReturn(workspace);
        when(runtimes.get(workspace.getId())).thenThrow(new NotFoundException(""));
        final RuntimeDescriptor descriptor = createDescriptor(workspace, STARTING);
        when(runtimes.start(any(), anyString(), anyBoolean())).thenReturn(descriptor);

        workspaceManager.startWorkspace(workspace.getId(), "fake", null);
    }

    @Test
    public void shouldBeAbleToStartTemporaryWorkspace() throws Exception {
        final WorkspaceConfigImpl config = createConfig();
        when(runtimes.start(any(), anyString(), anyBoolean())).thenReturn(mock(RuntimeDescriptor.class));
        when(runtimes.get(any())).thenThrow(new NotFoundException(""));

        final WorkspaceImpl runtime = workspaceManager.startWorkspace(createConfig(), NAMESPACE, true);

        verify(runtimes, timeout(2000)).start(workspaceCaptor.capture(), anyString(), anyBoolean());
        final WorkspaceImpl captured = workspaceCaptor.getValue();
        assertTrue(captured.isTemporary());
        assertNotNull(captured.getConfig()
                              .getEnvironments()
                              .get(0)
                              .getMachineConfigs()
                              .get(0));
        verify(workspaceManager).performAsyncStart(captured, captured.getConfig().getDefaultEnv(), false);
    }

    @Test
    public void shouldBeAbleToStopWorkspace() throws Exception {
        final WorkspaceImpl workspace = workspaceManager.createWorkspace(createConfig(), NAMESPACE);
        final RuntimeDescriptor descriptor = createDescriptor(workspace, RUNNING);
        when(runtimes.get(any())).thenReturn(descriptor);
        when(workspaceDao.get(workspace.getId())).thenReturn(workspace);

        workspaceManager.stopWorkspace(workspace.getId());

        verify(runtimes, timeout(2000)).stop(workspace.getId());
        assertNotNull(workspace.getAttributes().get(UPDATED_ATTRIBUTE_NAME));
    }

    @Test
    public void shouldCreateWorkspaceSnapshotBeforeStoppingWorkspace() throws Exception {
        final WorkspaceImpl workspace = workspaceManager.createWorkspace(createConfig(), NAMESPACE);
        workspace.getAttributes().put(Constants.AUTO_CREATE_SNAPSHOT, "true");
        when(workspaceDao.get(workspace.getId())).thenReturn(workspace);
        final RuntimeDescriptor descriptor = createDescriptor(workspace, RUNNING);
        when(runtimes.get(any())).thenReturn(descriptor);

        workspaceManager.stopWorkspace(workspace.getId());

        verify(workspaceManager, timeout(2000)).createSnapshotSync(anyObject(), anyString(), anyString());
        verify(runtimes, timeout(2000)).stop(any());
    }

    @Test(expectedExceptions = ConflictException.class,
          expectedExceptionsMessageRegExp = "Could not stop the workspace " +
                                            "'.*' because its status is 'STARTING'.")
    public void shouldFailCreatingSnapshotWhenStoppingWorkspaceWhichIsNotRunning() throws Exception {
        final WorkspaceImpl workspace = workspaceManager.createWorkspace(createConfig(), NAMESPACE);
        workspace.getAttributes().put(Constants.AUTO_CREATE_SNAPSHOT, "true");
        final RuntimeDescriptor descriptor = createDescriptor(workspace, STARTING);
        when(workspaceDao.get(workspace.getId())).thenReturn(workspace);
        when(runtimes.get(any())).thenReturn(descriptor);

        workspaceManager.stopWorkspace(workspace.getId());
    }

    @Test
    public void shouldStopWorkspaceEventIfSnapshotCreationFailed() throws Exception {
        final WorkspaceImpl workspace = workspaceManager.createWorkspace(createConfig(), NAMESPACE);
        when(workspaceDao.get(workspace.getId())).thenReturn(workspace);
        final RuntimeDescriptor descriptor = createDescriptor(workspace, RUNNING);
        when(runtimes.get(any())).thenReturn(descriptor);
<<<<<<< HEAD
        // force createSnapshotSync to return true
        when(machineManager.saveSync(anyString(), anyString())).thenThrow(new MachineException("test"));
=======
>>>>>>> bb146d16

        workspaceManager.stopWorkspace(workspace.getId());

        verify(runtimes, timeout(2000)).stop(any());
    }

    @Test
    public void shouldRemoveTemporaryWorkspaceAfterStop() throws Exception {
        final WorkspaceImpl workspace = workspaceManager.createWorkspace(createConfig(), NAMESPACE);
        workspace.setTemporary(true);
        when(workspaceDao.get(workspace.getId())).thenReturn(workspace);
        final RuntimeDescriptor descriptor = createDescriptor(workspace, RUNNING);
        when(runtimes.get(any())).thenReturn(descriptor);

        workspaceManager.stopWorkspace(workspace.getId());

        verify(runtimes, timeout(2000)).stop(workspace.getId());
        verify(workspaceDao).remove(workspace.getId());
    }

    @Test
    public void shouldRemoveTemporaryWorkspaceAfterStartFailed() throws Exception {
        final WorkspaceImpl workspace = workspaceManager.createWorkspace(createConfig(), NAMESPACE);
        workspace.setTemporary(true);
        when(workspaceDao.get(workspace.getId())).thenReturn(workspace);
        when(runtimes.get(any())).thenThrow(new NotFoundException(""));
        when(runtimes.start(any(), anyString(), anyBoolean())).thenThrow(new ConflictException(""));

        workspaceManager.startWorkspace(workspace.getId(), null, null);

        verify(workspaceDao, timeout(2000)).remove(workspace.getId());
    }

    @Test
    public void shouldBeAbleToGetSnapshots() throws Exception {
        final String wsId = "workspace123";
        final WorkspaceImpl workspace = workspaceManager.createWorkspace(createConfig(), NAMESPACE);
        when(workspaceDao.get(wsId)).thenReturn(workspace);
<<<<<<< HEAD
        when(machineManager.getSnapshots(wsId)).thenReturn(singletonList(any()));
=======
        when(snapshotDao.findSnapshots(NAMESPACE, wsId)).thenReturn(singletonList(any()));
>>>>>>> bb146d16

        final List<SnapshotImpl> snapshots = workspaceManager.getSnapshot("workspace123");

        assertEquals(snapshots.size(), 1);
    }

    @Test
    public void shouldCreateWorkspaceSnapshotUsingDefaultValueForAutoRestore() throws Exception {
        workspaceManager = spy(new WorkspaceManager(workspaceDao,
                                                    runtimes,
                                                    eventService,
<<<<<<< HEAD
                                                    machineManager,
                                                    accountManager,
                                                    true,
                                                    false));
        final WorkspaceImpl workspace = workspaceManager.createWorkspace(createConfig(), NAMESPACE);
=======
                                                    true,
                                                    false,
                                                    snapshotDao));
        final WorkspaceImpl workspace = workspaceManager.createWorkspace(createConfig(), "user123", "account");
>>>>>>> bb146d16
        when(workspaceDao.get(workspace.getId())).thenReturn(workspace);
        final RuntimeDescriptor descriptor = createDescriptor(workspace, RUNNING);
        when(runtimes.get(any())).thenReturn(descriptor);

        workspaceManager.stopWorkspace(workspace.getId());

        verify(workspaceManager, timeout(2000)).createSnapshotSync(workspace.getRuntime(), workspace.getNamespace(), workspace.getId());
        verify(runtimes, timeout(2000)).stop(any());
    }

    @Test
    public void shouldStartWorkspaceFromSnapshotUsingDefaultValueForAutoRestore() throws Exception {
        workspaceManager = spy(new WorkspaceManager(workspaceDao,
                                                    runtimes,
                                                    eventService,
<<<<<<< HEAD
                                                    machineManager,
                                                    accountManager,
                                                    false,
                                                    true));
        final WorkspaceImpl workspace = workspaceManager.createWorkspace(createConfig(), NAMESPACE);
        when(machineManager.getSnapshots(any())).thenReturn(singletonList(mock(SnapshotImpl.class)));
=======
                                                    false,
                                                    true,
                                                    snapshotDao));
        final WorkspaceImpl workspace = workspaceManager.createWorkspace(createConfig(), "user123", "account");
>>>>>>> bb146d16
        when(workspaceDao.get(workspace.getId())).thenReturn(workspace);
        when(runtimes.get(any())).thenThrow(new NotFoundException(""));
        SnapshotImpl.SnapshotBuilder snapshotBuilder = SnapshotImpl.builder()
                                                                   .generateId()
                                                                   .setEnvName("env")
                                                                   .setDev(true)
                                                                   .setMachineName("machine1")
                                                                   .setNamespace(workspace.getNamespace())
                                                                   .setWorkspaceId(workspace.getId())
                                                                   .setType("docker")
                                                                   .setMachineSource(new MachineSourceImpl("image"));
        SnapshotImpl snapshot1 = snapshotBuilder.build();
        SnapshotImpl snapshot2 = snapshotBuilder.generateId()
                                                .setDev(false)
                                                .setMachineName("machine2")
                                                .build();
        when(snapshotDao.findSnapshots(workspace.getNamespace(), workspace.getId()))
                .thenReturn(asList(snapshot1, snapshot2));

        workspaceManager.startWorkspace(workspace.getId(), workspace.getConfig().getDefaultEnv(), null);

        verify(runtimes, timeout(2000)).start(workspace, workspace.getConfig().getDefaultEnv(), true);
    }

    @Test
    public void shouldBeAbleToRemoveMachinesSnapshots() throws Exception {
        // given
        String testWsId = "testWsId";
        WorkspaceImpl workspaceMock = mock(WorkspaceImpl.class);
<<<<<<< HEAD
        doReturn(workspaceMock).when(workspaceManager).getWorkspace(testWsId);
=======
        when(workspaceDao.get(testWsId)).thenReturn(workspaceMock);
        when(workspaceMock.getNamespace()).thenReturn(testNamespace);
        SnapshotImpl.SnapshotBuilder snapshotBuilder = SnapshotImpl.builder()
                                                                   .generateId()
                                                                   .setEnvName("env")
                                                                   .setDev(true)
                                                                   .setMachineName("machine1")
                                                                   .setNamespace(testNamespace)
                                                                   .setWorkspaceId(testWsId)
                                                                   .setType("docker")
                                                                   .setMachineSource(new MachineSourceImpl("image"));
        SnapshotImpl snapshot1 = snapshotBuilder.build();
        SnapshotImpl snapshot2 = snapshotBuilder.generateId()
                                                .setDev(false)
                                                .setMachineName("machine2")
                                                .build();
        when(snapshotDao.findSnapshots(testNamespace, testWsId)).thenReturn(asList(snapshot1, snapshot2));
>>>>>>> bb146d16

        // when
        workspaceManager.removeSnapshots(testWsId);

        // then
<<<<<<< HEAD
        verify(machineManager).removeSnapshots(testWsId);
=======
        InOrder runtimesInOrder = inOrder(runtimes);
        runtimesInOrder.verify(runtimes).removeSnapshot(snapshot1);
        runtimesInOrder.verify(runtimes).removeSnapshot(snapshot2);
        InOrder snapshotDaoInOrder = inOrder(snapshotDao);
        snapshotDaoInOrder.verify(snapshotDao).removeSnapshot(snapshot1.getId());
        snapshotDaoInOrder.verify(snapshotDao).removeSnapshot(snapshot2.getId());
    }

    @Test
    public void shouldRemoveMachinesSnapshotsEvenSomeRemovalFails() throws Exception {
        // given
        String testWsId = "testWsId";
        String testNamespace = "testNamespace";
        WorkspaceImpl workspaceMock = mock(WorkspaceImpl.class);
        when(workspaceDao.get(testWsId)).thenReturn(workspaceMock);
        when(workspaceMock.getNamespace()).thenReturn(testNamespace);
        SnapshotImpl.SnapshotBuilder snapshotBuilder = SnapshotImpl.builder()
                                                                   .generateId()
                                                                   .setEnvName("env")
                                                                   .setDev(true)
                                                                   .setMachineName("machine1")
                                                                   .setNamespace(testNamespace)
                                                                   .setWorkspaceId(testWsId)
                                                                   .setType("docker")
                                                                   .setMachineSource(new MachineSourceImpl("image"));
        SnapshotImpl snapshot1 = snapshotBuilder.build();
        SnapshotImpl snapshot2 = snapshotBuilder.generateId()
                                                .setDev(false)
                                                .setMachineName("machine2")
                                                .build();
        when(snapshotDao.findSnapshots(testNamespace, testWsId)).thenReturn(asList(snapshot1, snapshot2));
        doThrow(new SnapshotException("test")).when(snapshotDao).removeSnapshot(snapshot1.getId());

        // when
        workspaceManager.removeSnapshots(testWsId);

        // then
        verify(runtimes).removeSnapshot(snapshot1);
        verify(runtimes).removeSnapshot(snapshot2);
        verify(snapshotDao).removeSnapshot(snapshot1.getId());
        verify(snapshotDao).removeSnapshot(snapshot2.getId());
>>>>>>> bb146d16
    }

    @Test
    public void shouldBeAbleToStartMachineInRunningWs() throws Exception {
        // given
        String testWsId = "testWsId";
        String testActiveEnv = "testActiveEnv";
        WorkspaceImpl workspaceMock = mock(WorkspaceImpl.class);
        doReturn(workspaceMock).when(workspaceManager).getWorkspace(testWsId);
        WorkspaceRuntimeImpl wsRuntimeMock = mock(WorkspaceRuntimeImpl.class);
        when(workspaceMock.getStatus()).thenReturn(RUNNING);
        when(workspaceMock.getRuntime()).thenReturn(wsRuntimeMock);
        when(wsRuntimeMock.getActiveEnv()).thenReturn(testActiveEnv);
        MachineConfigImpl machineConfig = createConfig().getEnvironments().get(0).getMachineConfigs().get(0);

        // when
        workspaceManager.startMachine(machineConfig, testWsId);

        // then
        verify(runtimes, timeout(2000)).startMachine(testWsId, machineConfig);
    }

    @Test(expectedExceptions = ConflictException.class, expectedExceptionsMessageRegExp = "Workspace .* is not running, new machine can't be started")
    public void shouldThrowExceptionOnStartMachineInNonRunningWs() throws Exception {
        // given
        String testWsId = "testWsId";
        WorkspaceImpl workspaceMock = mock(WorkspaceImpl.class);
        doReturn(workspaceMock).when(workspaceManager).getWorkspace(testWsId);
        when(workspaceMock.getStatus()).thenReturn(STARTING);
        MachineConfigImpl machineConfig = createConfig().getEnvironments().get(0).getMachineConfigs().get(0);

        // when
        workspaceManager.startMachine(machineConfig, testWsId);
    }

    @Test
    public void shouldBeAbleToCreateSnapshot() throws Exception {
        // then
        final WorkspaceImpl workspace = workspaceManager.createWorkspace(createConfig(), "user123", "account");
        when(workspaceDao.get(workspace.getId())).thenReturn(workspace);
        RuntimeDescriptor descriptor = createDescriptor(workspace, RUNNING);
        when(runtimes.get(any())).thenReturn(descriptor);

        // when
        workspaceManager.createSnapshot(workspace.getId());

        // then
        verify(workspaceManager, timeout(1_000)).createSnapshotSync(any(WorkspaceRuntimeImpl.class),
                                                    eq(workspace.getNamespace()),
                                                    eq(workspace.getId()));
    }

    @Test(expectedExceptions = ConflictException.class,
          expectedExceptionsMessageRegExp = "Could not .* the workspace '.*' because its status is '.*'.")
    public void shouldNotCreateSnapshotIfWorkspaceIsNotRunning() throws Exception {
        // then
        final WorkspaceImpl workspace = workspaceManager.createWorkspace(createConfig(), "user123", "account");
        when(workspaceDao.get(workspace.getId())).thenReturn(workspace);
        RuntimeDescriptor descriptor = createDescriptor(workspace, STARTING);
        when(runtimes.get(any())).thenReturn(descriptor);

        // when
        workspaceManager.createSnapshot(workspace.getId());
    }

    @Test
    public void shouldBeAbleToStopMachine() throws Exception {
        // given
        final WorkspaceImpl workspace = workspaceManager.createWorkspace(createConfig(), "user123", "account");
        when(workspaceDao.get(workspace.getId())).thenReturn(workspace);
        RuntimeDescriptor descriptor = createDescriptor(workspace, RUNNING);
        when(runtimes.get(any())).thenReturn(descriptor);
        MachineImpl machine = descriptor.getRuntime().getMachines().get(0);

        // when
        workspaceManager.stopMachine(workspace.getId(), machine.getId());

        // then
        verify(runtimes).stopMachine(workspace.getId(), machine.getId());
    }

    @Test(expectedExceptions = ConflictException.class,
          expectedExceptionsMessageRegExp = "Could not .* the workspace '.*' because its status is '.*'.")
    public void shouldNotStopMachineIfWorkspaceIsNotRunning() throws Exception {
        // given
        final WorkspaceImpl workspace = workspaceManager.createWorkspace(createConfig(), "user123", "account");
        when(workspaceDao.get(workspace.getId())).thenReturn(workspace);
        RuntimeDescriptor descriptor = createDescriptor(workspace, STARTING);
        when(runtimes.get(any())).thenReturn(descriptor);

        // when
        workspaceManager.stopMachine(workspace.getId(), "someId");
    }

    @Test
    public void shouldBeAbleToGetMachineInstanceIfWorkspaceIsRunning() throws Exception {
        // given
        final WorkspaceImpl workspace = workspaceManager.createWorkspace(createConfig(), "user123", "account");
        when(workspaceDao.get(workspace.getId())).thenReturn(workspace);
        RuntimeDescriptor descriptor = createDescriptor(workspace, RUNNING);
        when(runtimes.get(any())).thenReturn(descriptor);
        MachineImpl machine = descriptor.getRuntime().getMachines().get(0);

        // when
        workspaceManager.getMachineInstance(workspace.getId(), machine.getId());

        // then
        verify(runtimes).getMachine(workspace.getId(), machine.getId());
    }

    @Test
    public void shouldBeAbleToGetMachineInstanceIfWorkspaceIsStarting() throws Exception {
        // given
        final WorkspaceImpl workspace = workspaceManager.createWorkspace(createConfig(), "user123", "account");
        when(workspaceDao.get(workspace.getId())).thenReturn(workspace);
        RuntimeDescriptor descriptor = createDescriptor(workspace, STARTING);
        when(runtimes.get(any())).thenReturn(descriptor);
        MachineImpl machine = descriptor.getRuntime().getMachines().get(0);

        // when
        workspaceManager.getMachineInstance(workspace.getId(), machine.getId());

        // then
        verify(runtimes).getMachine(workspace.getId(), machine.getId());
    }

    private RuntimeDescriptor createDescriptor(WorkspaceImpl workspace, WorkspaceStatus status) {
        Optional<EnvironmentImpl> environmentOpt = workspace.getConfig().getEnvironment(workspace.getConfig().getDefaultEnv());
        assertTrue(environmentOpt.isPresent());
        EnvironmentImpl environment = environmentOpt.get();

        final WorkspaceRuntimeImpl runtime = new WorkspaceRuntimeImpl(environment.getName());
        for (MachineConfigImpl machineConfig : environment.getMachineConfigs()) {
            final MachineImpl machine = MachineImpl.builder()
                                                   .setConfig(machineConfig)
                                                   .setEnvName(environment.getName())
                                                   .setId(NameGenerator.generate("machine", 10))
                                                   .setOwner(workspace.getNamespace())
                                                   .setRuntime(new MachineRuntimeInfoImpl(emptyMap(), emptyMap(), emptyMap()))
                                                   .setWorkspaceId(workspace.getId())
                                                   .build();
            if (machineConfig.isDev()) {
                runtime.setDevMachine(machine);
            }
            runtime.getMachines().add(machine);
        }
        final RuntimeDescriptor descriptor = mock(RuntimeDescriptor.class);
        when(descriptor.getRuntimeStatus()).thenReturn(status);
        when(descriptor.getRuntime()).thenReturn(runtime);
        return descriptor;
    }

    private static WorkspaceConfigImpl createConfig() {
        final MachineConfigImpl devMachine = MachineConfigImpl.builder()
                                                              .setDev(true)
                                                              .setName("dev-machine")
                                                              .setType("docker")
                                                              .setSource(new MachineSourceImpl("location").setLocation("dockerfile"))
                                                              .setServers(asList(new ServerConfImpl("ref1",
                                                                                                    "8080",
                                                                                                    "https",
                                                                                                    "path1"),
                                                                                 new ServerConfImpl("ref2",
                                                                                                    "8081",
                                                                                                    "https",
                                                                                                    "path2")))
                                                              .setEnvVariables(singletonMap("key1", "value1"))
                                                              .build();
        return WorkspaceConfigImpl.builder()
                                  .setName("dev-workspace")
                                  .setDefaultEnv("dev-env")
                                  .setEnvironments(singletonList(new EnvironmentImpl("dev-env", null, singletonList(devMachine))))
                                  .build();
    }
}<|MERGE_RESOLUTION|>--- conflicted
+++ resolved
@@ -18,7 +18,7 @@
 import org.eclipse.che.api.core.model.workspace.WorkspaceStatus;
 import org.eclipse.che.api.core.notification.EventService;
 import org.eclipse.che.api.environment.server.MachineProcessManager;
-import org.eclipse.che.api.machine.server.dao.SnapshotDao;
+import org.eclipse.che.api.machine.server.spi.SnapshotDao;
 import org.eclipse.che.api.machine.server.exception.SnapshotException;
 import org.eclipse.che.api.machine.server.model.impl.MachineConfigImpl;
 import org.eclipse.che.api.machine.server.model.impl.MachineImpl;
@@ -52,6 +52,7 @@
 import static com.google.common.base.Strings.isNullOrEmpty;
 import static java.util.Arrays.asList;
 import static java.util.Collections.emptyMap;
+import static java.util.Collections.singleton;
 import static java.util.Collections.singletonList;
 import static java.util.Collections.singletonMap;
 import static org.eclipse.che.api.core.model.workspace.WorkspaceStatus.RUNNING;
@@ -99,21 +100,11 @@
     @Mock
     private MachineProcessManager         client;
     @Mock
-<<<<<<< HEAD
-    private MachineManager                machineManager;
-    @Mock
     private WorkspaceRuntimes             runtimes;
     @Mock
     private AccountManager                accountManager;
-=======
-    private WorkspaceHooks                workspaceHooks;
-    @Mock
-    private MachineProcessManager         machineProcessManager;
-    @Mock
-    private WorkspaceRuntimes             runtimes;
     @Mock
     private SnapshotDao                   snapshotDao;
->>>>>>> bb146d16
     @Captor
     private ArgumentCaptor<WorkspaceImpl> workspaceCaptor;
 
@@ -124,20 +115,12 @@
         workspaceManager = spy(new WorkspaceManager(workspaceDao,
                                                     runtimes,
                                                     eventService,
-<<<<<<< HEAD
-                                                    machineManager,
                                                     accountManager,
-                                                    false,
-                                                    false));
-        when(accountManager.getByName(NAMESPACE)).thenReturn(new AccountImpl("accountId", NAMESPACE, "test"));
-        when(accountManager.getByName(NAMESPACE_2)).thenReturn(new AccountImpl("accountId2", NAMESPACE_2, "test"));
-=======
                                                     false,
                                                     false,
                                                     snapshotDao));
-        workspaceManager.setHooks(workspaceHooks);
-
->>>>>>> bb146d16
+        when(accountManager.getByName(NAMESPACE)).thenReturn(new AccountImpl("accountId", NAMESPACE, "test"));
+        when(accountManager.getByName(NAMESPACE_2)).thenReturn(new AccountImpl("accountId2", NAMESPACE_2, "test"));
         when(workspaceDao.create(any(WorkspaceImpl.class))).thenAnswer(invocation -> invocation.getArguments()[0]);
         when(workspaceDao.update(any(WorkspaceImpl.class))).thenAnswer(invocation -> invocation.getArguments()[0]);
 
@@ -370,10 +353,6 @@
     public void shouldRecoverWorkspaceWhenRecoverParameterIsNullAndAutoRestoreAttributeIsSetAndSnapshotExists() throws Exception {
         final WorkspaceImpl workspace = workspaceManager.createWorkspace(createConfig(), NAMESPACE);
         workspace.getAttributes().put(AUTO_RESTORE_FROM_SNAPSHOT, "true");
-<<<<<<< HEAD
-        when(machineManager.getSnapshots( any())).thenReturn(singletonList(mock(SnapshotImpl.class)));
-=======
->>>>>>> bb146d16
         when(workspaceDao.get(workspace.getId())).thenReturn(workspace);
         when(runtimes.get(any())).thenThrow(new NotFoundException(""));
         SnapshotImpl.SnapshotBuilder snapshotBuilder = SnapshotImpl.builder()
@@ -381,7 +360,6 @@
                                                                    .setEnvName("env")
                                                                    .setDev(true)
                                                                    .setMachineName("machine1")
-                                                                   .setNamespace(workspace.getNamespace())
                                                                    .setWorkspaceId(workspace.getId())
                                                                    .setType("docker")
                                                                    .setMachineSource(new MachineSourceImpl("image"));
@@ -390,34 +368,22 @@
                                                 .setDev(false)
                                                 .setMachineName("machine2")
                                                 .build();
-        when(snapshotDao.findSnapshots(workspace.getNamespace(), workspace.getId()))
+        when(snapshotDao.findSnapshots(workspace.getId()))
                 .thenReturn(asList(snapshot1, snapshot2));
 
         workspaceManager.startWorkspace(workspace.getId(),
                                         workspace.getConfig().getDefaultEnv(),
                                         null);
 
-<<<<<<< HEAD
-        verify(runtimes, timeout(2000)).start(workspace, workspace.getConfig().getDefaultEnv(), true);
-=======
         verify(runtimes, timeout(2000)).start(workspace,
                                               workspace.getConfig().getDefaultEnv(),
                                               true);
-        verify(workspaceHooks, timeout(2000)).beforeStart(workspace,
-                                                          workspace.getConfig().getDefaultEnv(),
-                                                          "account");
->>>>>>> bb146d16
         assertNotNull(workspace.getAttributes().get(UPDATED_ATTRIBUTE_NAME));
     }
 
     @Test
     public void shouldRecoverWorkspaceWhenRecoverParameterIsTrueAndSnapshotExists() throws Exception {
-<<<<<<< HEAD
-        final WorkspaceImpl workspace = workspaceManager.createWorkspace(createConfig(), NAMESPACE);
-        when(machineManager.getSnapshots(any())).thenReturn(singletonList(mock(SnapshotImpl.class)));
-=======
-        final WorkspaceImpl workspace = workspaceManager.createWorkspace(createConfig(), "user123", "account");
->>>>>>> bb146d16
+        final WorkspaceImpl workspace = workspaceManager.createWorkspace(createConfig(), NAMESPACE);
         when(workspaceDao.get(workspace.getId())).thenReturn(workspace);
         when(runtimes.get(any())).thenThrow(new NotFoundException(""));
         SnapshotImpl.SnapshotBuilder snapshotBuilder = SnapshotImpl.builder()
@@ -425,7 +391,6 @@
                                                                    .setEnvName("env")
                                                                    .setDev(true)
                                                                    .setMachineName("machine1")
-                                                                   .setNamespace(workspace.getNamespace())
                                                                    .setWorkspaceId(workspace.getId())
                                                                    .setType("docker")
                                                                    .setMachineSource(new MachineSourceImpl("image"));
@@ -434,7 +399,7 @@
                                                 .setDev(false)
                                                 .setMachineName("machine2")
                                                 .build();
-        when(snapshotDao.findSnapshots(workspace.getNamespace(), workspace.getId()))
+        when(snapshotDao.findSnapshots(workspace.getId()))
                 .thenReturn(asList(snapshot1, snapshot2));
 
         workspaceManager.startWorkspace(workspace.getId(),
@@ -478,10 +443,6 @@
     public void shouldNotRecoverWorkspaceWhenRecoverParameterIsFalseAndAutoRestoreAttributeIsSetAndSnapshotExists() throws Exception {
         final WorkspaceImpl workspace = workspaceManager.createWorkspace(createConfig(), NAMESPACE);
         workspace.getAttributes().put(AUTO_RESTORE_FROM_SNAPSHOT, "true");
-<<<<<<< HEAD
-        when(machineManager.getSnapshots(any())).thenReturn(singletonList(mock(SnapshotImpl.class)));
-=======
->>>>>>> bb146d16
         when(workspaceDao.get(workspace.getId())).thenReturn(workspace);
         when(runtimes.get(any())).thenThrow(new NotFoundException(""));
 
@@ -614,11 +575,6 @@
         when(workspaceDao.get(workspace.getId())).thenReturn(workspace);
         final RuntimeDescriptor descriptor = createDescriptor(workspace, RUNNING);
         when(runtimes.get(any())).thenReturn(descriptor);
-<<<<<<< HEAD
-        // force createSnapshotSync to return true
-        when(machineManager.saveSync(anyString(), anyString())).thenThrow(new MachineException("test"));
-=======
->>>>>>> bb146d16
 
         workspaceManager.stopWorkspace(workspace.getId());
 
@@ -654,18 +610,20 @@
 
     @Test
     public void shouldBeAbleToGetSnapshots() throws Exception {
-        final String wsId = "workspace123";
-        final WorkspaceImpl workspace = workspaceManager.createWorkspace(createConfig(), NAMESPACE);
-        when(workspaceDao.get(wsId)).thenReturn(workspace);
-<<<<<<< HEAD
-        when(machineManager.getSnapshots(wsId)).thenReturn(singletonList(any()));
-=======
-        when(snapshotDao.findSnapshots(NAMESPACE, wsId)).thenReturn(singletonList(any()));
->>>>>>> bb146d16
-
-        final List<SnapshotImpl> snapshots = workspaceManager.getSnapshot("workspace123");
+        final WorkspaceImpl workspace = workspaceManager.createWorkspace(createConfig(), NAMESPACE);
+        when(workspaceDao.get(workspace.getId())).thenReturn(workspace);
+        final SnapshotImpl wsSnapshot = SnapshotImpl.builder()
+                                                    .setDev(true)
+                                                    .setEnvName("envName")
+                                                    .setId("snap1")
+                                                    .setMachineName("machine1")
+                                                    .setWorkspaceId(workspace.getId()).build();
+        when(snapshotDao.findSnapshots(workspace.getId())).thenReturn(singletonList(wsSnapshot));
+
+        final List<SnapshotImpl> snapshots = workspaceManager.getSnapshot(workspace.getId());
 
         assertEquals(snapshots.size(), 1);
+        assertEquals(snapshots.get(0), wsSnapshot);
     }
 
     @Test
@@ -673,18 +631,11 @@
         workspaceManager = spy(new WorkspaceManager(workspaceDao,
                                                     runtimes,
                                                     eventService,
-<<<<<<< HEAD
-                                                    machineManager,
                                                     accountManager,
-                                                    true,
-                                                    false));
-        final WorkspaceImpl workspace = workspaceManager.createWorkspace(createConfig(), NAMESPACE);
-=======
                                                     true,
                                                     false,
                                                     snapshotDao));
-        final WorkspaceImpl workspace = workspaceManager.createWorkspace(createConfig(), "user123", "account");
->>>>>>> bb146d16
+        final WorkspaceImpl workspace = workspaceManager.createWorkspace(createConfig(), NAMESPACE);
         when(workspaceDao.get(workspace.getId())).thenReturn(workspace);
         final RuntimeDescriptor descriptor = createDescriptor(workspace, RUNNING);
         when(runtimes.get(any())).thenReturn(descriptor);
@@ -700,19 +651,11 @@
         workspaceManager = spy(new WorkspaceManager(workspaceDao,
                                                     runtimes,
                                                     eventService,
-<<<<<<< HEAD
-                                                    machineManager,
                                                     accountManager,
-                                                    false,
-                                                    true));
-        final WorkspaceImpl workspace = workspaceManager.createWorkspace(createConfig(), NAMESPACE);
-        when(machineManager.getSnapshots(any())).thenReturn(singletonList(mock(SnapshotImpl.class)));
-=======
                                                     false,
                                                     true,
                                                     snapshotDao));
-        final WorkspaceImpl workspace = workspaceManager.createWorkspace(createConfig(), "user123", "account");
->>>>>>> bb146d16
+        final WorkspaceImpl workspace = workspaceManager.createWorkspace(createConfig(), NAMESPACE);
         when(workspaceDao.get(workspace.getId())).thenReturn(workspace);
         when(runtimes.get(any())).thenThrow(new NotFoundException(""));
         SnapshotImpl.SnapshotBuilder snapshotBuilder = SnapshotImpl.builder()
@@ -720,7 +663,6 @@
                                                                    .setEnvName("env")
                                                                    .setDev(true)
                                                                    .setMachineName("machine1")
-                                                                   .setNamespace(workspace.getNamespace())
                                                                    .setWorkspaceId(workspace.getId())
                                                                    .setType("docker")
                                                                    .setMachineSource(new MachineSourceImpl("image"));
@@ -729,7 +671,7 @@
                                                 .setDev(false)
                                                 .setMachineName("machine2")
                                                 .build();
-        when(snapshotDao.findSnapshots(workspace.getNamespace(), workspace.getId()))
+        when(snapshotDao.findSnapshots( workspace.getId()))
                 .thenReturn(asList(snapshot1, snapshot2));
 
         workspaceManager.startWorkspace(workspace.getId(), workspace.getConfig().getDefaultEnv(), null);
@@ -741,10 +683,8 @@
     public void shouldBeAbleToRemoveMachinesSnapshots() throws Exception {
         // given
         String testWsId = "testWsId";
+        String testNamespace = "testNamespace";
         WorkspaceImpl workspaceMock = mock(WorkspaceImpl.class);
-<<<<<<< HEAD
-        doReturn(workspaceMock).when(workspaceManager).getWorkspace(testWsId);
-=======
         when(workspaceDao.get(testWsId)).thenReturn(workspaceMock);
         when(workspaceMock.getNamespace()).thenReturn(testNamespace);
         SnapshotImpl.SnapshotBuilder snapshotBuilder = SnapshotImpl.builder()
@@ -752,7 +692,6 @@
                                                                    .setEnvName("env")
                                                                    .setDev(true)
                                                                    .setMachineName("machine1")
-                                                                   .setNamespace(testNamespace)
                                                                    .setWorkspaceId(testWsId)
                                                                    .setType("docker")
                                                                    .setMachineSource(new MachineSourceImpl("image"));
@@ -761,16 +700,12 @@
                                                 .setDev(false)
                                                 .setMachineName("machine2")
                                                 .build();
-        when(snapshotDao.findSnapshots(testNamespace, testWsId)).thenReturn(asList(snapshot1, snapshot2));
->>>>>>> bb146d16
+        when(snapshotDao.findSnapshots(testWsId)).thenReturn(asList(snapshot1, snapshot2));
 
         // when
         workspaceManager.removeSnapshots(testWsId);
 
         // then
-<<<<<<< HEAD
-        verify(machineManager).removeSnapshots(testWsId);
-=======
         InOrder runtimesInOrder = inOrder(runtimes);
         runtimesInOrder.verify(runtimes).removeSnapshot(snapshot1);
         runtimesInOrder.verify(runtimes).removeSnapshot(snapshot2);
@@ -792,7 +727,6 @@
                                                                    .setEnvName("env")
                                                                    .setDev(true)
                                                                    .setMachineName("machine1")
-                                                                   .setNamespace(testNamespace)
                                                                    .setWorkspaceId(testWsId)
                                                                    .setType("docker")
                                                                    .setMachineSource(new MachineSourceImpl("image"));
@@ -801,7 +735,7 @@
                                                 .setDev(false)
                                                 .setMachineName("machine2")
                                                 .build();
-        when(snapshotDao.findSnapshots(testNamespace, testWsId)).thenReturn(asList(snapshot1, snapshot2));
+        when(snapshotDao.findSnapshots(testWsId)).thenReturn(asList(snapshot1, snapshot2));
         doThrow(new SnapshotException("test")).when(snapshotDao).removeSnapshot(snapshot1.getId());
 
         // when
@@ -812,7 +746,6 @@
         verify(runtimes).removeSnapshot(snapshot2);
         verify(snapshotDao).removeSnapshot(snapshot1.getId());
         verify(snapshotDao).removeSnapshot(snapshot2.getId());
->>>>>>> bb146d16
     }
 
     @Test
@@ -851,7 +784,7 @@
     @Test
     public void shouldBeAbleToCreateSnapshot() throws Exception {
         // then
-        final WorkspaceImpl workspace = workspaceManager.createWorkspace(createConfig(), "user123", "account");
+        final WorkspaceImpl workspace = workspaceManager.createWorkspace(createConfig(), NAMESPACE);
         when(workspaceDao.get(workspace.getId())).thenReturn(workspace);
         RuntimeDescriptor descriptor = createDescriptor(workspace, RUNNING);
         when(runtimes.get(any())).thenReturn(descriptor);
@@ -861,15 +794,15 @@
 
         // then
         verify(workspaceManager, timeout(1_000)).createSnapshotSync(any(WorkspaceRuntimeImpl.class),
-                                                    eq(workspace.getNamespace()),
-                                                    eq(workspace.getId()));
+                                                                    eq(workspace.getNamespace()),
+                                                                    eq(workspace.getId()));
     }
 
     @Test(expectedExceptions = ConflictException.class,
           expectedExceptionsMessageRegExp = "Could not .* the workspace '.*' because its status is '.*'.")
     public void shouldNotCreateSnapshotIfWorkspaceIsNotRunning() throws Exception {
         // then
-        final WorkspaceImpl workspace = workspaceManager.createWorkspace(createConfig(), "user123", "account");
+        final WorkspaceImpl workspace = workspaceManager.createWorkspace(createConfig(), NAMESPACE);
         when(workspaceDao.get(workspace.getId())).thenReturn(workspace);
         RuntimeDescriptor descriptor = createDescriptor(workspace, STARTING);
         when(runtimes.get(any())).thenReturn(descriptor);
@@ -881,7 +814,7 @@
     @Test
     public void shouldBeAbleToStopMachine() throws Exception {
         // given
-        final WorkspaceImpl workspace = workspaceManager.createWorkspace(createConfig(), "user123", "account");
+        final WorkspaceImpl workspace = workspaceManager.createWorkspace(createConfig(), NAMESPACE);
         when(workspaceDao.get(workspace.getId())).thenReturn(workspace);
         RuntimeDescriptor descriptor = createDescriptor(workspace, RUNNING);
         when(runtimes.get(any())).thenReturn(descriptor);
@@ -898,7 +831,7 @@
           expectedExceptionsMessageRegExp = "Could not .* the workspace '.*' because its status is '.*'.")
     public void shouldNotStopMachineIfWorkspaceIsNotRunning() throws Exception {
         // given
-        final WorkspaceImpl workspace = workspaceManager.createWorkspace(createConfig(), "user123", "account");
+        final WorkspaceImpl workspace = workspaceManager.createWorkspace(createConfig(), NAMESPACE);
         when(workspaceDao.get(workspace.getId())).thenReturn(workspace);
         RuntimeDescriptor descriptor = createDescriptor(workspace, STARTING);
         when(runtimes.get(any())).thenReturn(descriptor);
@@ -910,7 +843,7 @@
     @Test
     public void shouldBeAbleToGetMachineInstanceIfWorkspaceIsRunning() throws Exception {
         // given
-        final WorkspaceImpl workspace = workspaceManager.createWorkspace(createConfig(), "user123", "account");
+        final WorkspaceImpl workspace = workspaceManager.createWorkspace(createConfig(), NAMESPACE);
         when(workspaceDao.get(workspace.getId())).thenReturn(workspace);
         RuntimeDescriptor descriptor = createDescriptor(workspace, RUNNING);
         when(runtimes.get(any())).thenReturn(descriptor);
@@ -926,7 +859,7 @@
     @Test
     public void shouldBeAbleToGetMachineInstanceIfWorkspaceIsStarting() throws Exception {
         // given
-        final WorkspaceImpl workspace = workspaceManager.createWorkspace(createConfig(), "user123", "account");
+        final WorkspaceImpl workspace = workspaceManager.createWorkspace(createConfig(), NAMESPACE);
         when(workspaceDao.get(workspace.getId())).thenReturn(workspace);
         RuntimeDescriptor descriptor = createDescriptor(workspace, STARTING);
         when(runtimes.get(any())).thenReturn(descriptor);
