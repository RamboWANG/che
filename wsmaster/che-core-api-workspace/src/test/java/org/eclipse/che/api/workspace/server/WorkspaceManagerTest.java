--- conflicted
+++ resolved
@@ -19,7 +19,6 @@
 import org.eclipse.che.api.core.model.workspace.WorkspaceStatus;
 import org.eclipse.che.api.core.notification.EventService;
 import org.eclipse.che.api.environment.server.MachineProcessManager;
-import org.eclipse.che.api.machine.server.spi.SnapshotDao;
 import org.eclipse.che.api.machine.server.exception.SnapshotException;
 import org.eclipse.che.api.machine.server.model.impl.MachineConfigImpl;
 import org.eclipse.che.api.machine.server.model.impl.MachineImpl;
@@ -27,6 +26,7 @@
 import org.eclipse.che.api.machine.server.model.impl.MachineRuntimeInfoImpl;
 import org.eclipse.che.api.machine.server.model.impl.MachineSourceImpl;
 import org.eclipse.che.api.machine.server.model.impl.SnapshotImpl;
+import org.eclipse.che.api.machine.server.spi.SnapshotDao;
 import org.eclipse.che.api.workspace.server.WorkspaceRuntimes.RuntimeDescriptor;
 import org.eclipse.che.api.workspace.server.model.impl.EnvironmentImpl;
 import org.eclipse.che.api.workspace.server.model.impl.EnvironmentRecipeImpl;
@@ -53,11 +53,6 @@
 
 import static com.google.common.base.Strings.isNullOrEmpty;
 import static java.util.Arrays.asList;
-<<<<<<< HEAD
-import static java.util.Collections.emptyMap;
-import static java.util.Collections.singleton;
-=======
->>>>>>> e69540d8
 import static java.util.Collections.singletonList;
 import static java.util.Collections.singletonMap;
 import static org.eclipse.che.api.core.model.workspace.WorkspaceStatus.RUNNING;
@@ -247,21 +242,14 @@
         // given
         final WorkspaceConfig config = createConfig();
 
-<<<<<<< HEAD
-        final WorkspaceImpl workspace1 = workspaceManager.createWorkspace(config, NAMESPACE);
         final WorkspaceImpl workspace2 = workspaceManager.createWorkspace(config, NAMESPACE_2);
 
-        when(workspaceDao.getByNamespace(NAMESPACE)).thenReturn(singletonList(workspace2));
-=======
-        final WorkspaceImpl workspace2 = workspaceManager.createWorkspace(config, "user321", null);
-
-        when(workspaceDao.getByNamespace("user321")).thenReturn(singletonList(workspace2));
->>>>>>> e69540d8
+        when(workspaceDao.getByNamespace(NAMESPACE_2)).thenReturn(singletonList(workspace2));
         final RuntimeDescriptor descriptor = createDescriptor(workspace2, RUNNING);
         when(runtimes.get(workspace2.getId())).thenReturn(descriptor);
 
         // when
-        final List<WorkspaceImpl> result = workspaceManager.getByNamespace(NAMESPACE);
+        final List<WorkspaceImpl> result = workspaceManager.getByNamespace(NAMESPACE_2);
 
         // then
         assertEquals(result.size(), 1);
@@ -478,27 +466,14 @@
     @Test
     public void performAsyncStartShouldUseProvidedEnvInsteadOfDefault() throws Exception {
         final WorkspaceConfigImpl config = createConfig();
-<<<<<<< HEAD
-        final EnvironmentImpl nonDefaultEnv = new EnvironmentImpl("non-default-env",
-                                                                  null,
-                                                                  config.getEnvironments().get(0).getMachineConfigs());
-        config.getEnvironments().add(nonDefaultEnv);
-        final WorkspaceImpl workspace = workspaceManager.createWorkspace(config, NAMESPACE);
-=======
         final EnvironmentImpl nonDefaultEnv = new EnvironmentImpl(null, null);
         config.getEnvironments().put("non-default-env", nonDefaultEnv);
-        final WorkspaceImpl workspace = workspaceManager.createWorkspace(config, "user123", "account");
->>>>>>> e69540d8
+        final WorkspaceImpl workspace = workspaceManager.createWorkspace(config, NAMESPACE);
         when(workspaceDao.get(workspace.getId())).thenReturn(workspace);
         when(runtimes.get(workspace.getId())).thenThrow(new NotFoundException(""));
         final RuntimeDescriptor descriptor = createDescriptor(workspace, STARTING);
         when(runtimes.start(any(), anyString(), anyBoolean())).thenReturn(descriptor);
-<<<<<<< HEAD
-
-        workspaceManager.startWorkspace(workspace.getId(), nonDefaultEnv.getName(), null);
-=======
-        workspaceManager.startWorkspace(workspace.getId(), "non-default-env", "account", null);
->>>>>>> e69540d8
+        workspaceManager.startWorkspace(workspace.getId(), "non-default-env", false);
 
         // timeout is needed because this invocation will run in separate thread asynchronously
         verify(runtimes, timeout(2000)).start(workspace, "non-default-env", false);
@@ -527,19 +502,7 @@
         verify(runtimes, timeout(2000)).start(workspaceCaptor.capture(), anyString(), anyBoolean());
         final WorkspaceImpl captured = workspaceCaptor.getValue();
         assertTrue(captured.isTemporary());
-<<<<<<< HEAD
-        assertNotNull(captured.getConfig()
-                              .getEnvironments()
-                              .get(0)
-                              .getMachineConfigs()
-                              .get(0));
         verify(workspaceManager).performAsyncStart(captured, captured.getConfig().getDefaultEnv(), false);
-=======
-        verify(workspaceHooks).beforeCreate(captured, "account");
-        verify(workspaceHooks).afterCreate(runtime, "account");
-        verify(workspaceHooks).beforeStart(captured, config.getDefaultEnv(), "account");
-        verify(workspaceManager).performAsyncStart(captured, captured.getConfig().getDefaultEnv(), false, "account");
->>>>>>> e69540d8
     }
 
     @Test
@@ -566,7 +529,7 @@
         workspaceManager.stopWorkspace(workspace.getId());
 
         verify(workspaceManager, timeout(2000)).createSnapshotSync(anyObject(), anyString(), anyString());
-        verify(runtimes, timeout(2000)).stop(any());
+        verify(runtimes, timeout(2000)).stop(workspace.getId());
     }
 
     @Test(expectedExceptions = ConflictException.class,
@@ -684,7 +647,7 @@
                                                 .setDev(false)
                                                 .setMachineName("machine2")
                                                 .build();
-        when(snapshotDao.findSnapshots( workspace.getId()))
+        when(snapshotDao.findSnapshots(workspace.getId()))
                 .thenReturn(asList(snapshot1, snapshot2));
 
         workspaceManager.startWorkspace(workspace.getId(), workspace.getConfig().getDefaultEnv(), null);
@@ -909,7 +872,9 @@
                                                           singletonMap("dev-machine",
                                                                        new ExtendedMachineImpl(singletonList("ws-agent"),
                                                                                                null,
-                                                                                               new HashMap<>(singletonMap("memoryLimitBytes", "10000")))));
+                                                                                               new HashMap<>(
+                                                                                                       singletonMap("memoryLimitBytes",
+                                                                                                                    "10000")))));
         return WorkspaceConfigImpl.builder()
                                   .setName("dev-workspace")
                                   .setDefaultEnv("dev-env")
