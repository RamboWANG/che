/*******************************************************************************
 * Copyright (c) 2012-2016 Codenvy, S.A.
 * All rights reserved. This program and the accompanying materials
 * are made available under the terms of the Eclipse Public License v1.0
 * which accompanies this distribution, and is available at
 * http://www.eclipse.org/legal/epl-v10.html
 *
 * Contributors:
 *   Codenvy, S.A. - initial API and implementation
 *******************************************************************************/
package org.eclipse.che.api.workspace.server.model.impl;

import org.eclipse.che.api.core.model.machine.Command;
import org.eclipse.che.api.core.model.project.ProjectConfig;
import org.eclipse.che.api.core.model.workspace.Environment;
import org.eclipse.che.api.core.model.workspace.WorkspaceConfig;
import org.eclipse.che.api.machine.server.model.impl.CommandImpl;

import javax.persistence.Basic;
import javax.persistence.CascadeType;
import javax.persistence.Column;
import javax.persistence.Entity;
import javax.persistence.GeneratedValue;
import javax.persistence.Id;
import javax.persistence.JoinColumn;
import javax.persistence.OneToMany;
import javax.persistence.PostPersist;
import javax.persistence.PrePersist;
import javax.persistence.PreUpdate;
import java.util.ArrayList;
import java.util.List;
import java.util.Map;
import java.util.Objects;

import static java.util.stream.Collectors.toList;
import static java.util.stream.Collectors.toMap;

/**
 * Data object for {@link WorkspaceConfig}.
 *
 * @author Alexander Garagatyi
 * @author Yevhenii Voevodin
 */
@Entity(name = "WorkspaceConfig")
public class WorkspaceConfigImpl implements WorkspaceConfig {

    public static WorkspaceConfigImplBuilder builder() {
        return new WorkspaceConfigImplBuilder();
    }

<<<<<<< HEAD
    @Id
    @GeneratedValue
    private Long id;

    @Basic
    private String name;

    @Basic
    private String description;

    @Column(nullable = false)
    private String defaultEnv;

    @OneToMany(cascade = CascadeType.ALL, orphanRemoval = true)
    @JoinColumn
    private List<CommandImpl> commands;

    @OneToMany(cascade = CascadeType.ALL, orphanRemoval = true)
    @JoinColumn
    private List<ProjectConfigImpl> projects;

    @OneToMany(cascade = CascadeType.ALL, orphanRemoval = true)
    @JoinColumn
    private List<EnvironmentImpl> environments;

    public WorkspaceConfigImpl() {}
=======
    private String                       name;
    private String                       description;
    private String                       defaultEnv;
    private List<CommandImpl>            commands;
    private List<ProjectConfigImpl>      projects;
    private Map<String, EnvironmentImpl> environments;
>>>>>>> e69540d8

    public WorkspaceConfigImpl(String name,
                               String description,
                               String defaultEnv,
                               List<? extends Command> commands,
                               List<? extends ProjectConfig> projects,
                               Map<String, ? extends Environment> environments) {
        this.name = name;
        this.defaultEnv = defaultEnv;
        this.description = description;
        if (environments != null) {
            this.environments = environments.entrySet()
                                            .stream()
                                            .collect(toMap(Map.Entry::getKey,
                                                           entry -> new EnvironmentImpl(entry.getValue())));
        }
        if (commands != null) {
            this.commands = commands.stream()
                                    .map(CommandImpl::new)
                                    .collect(toList());
        }
        if (projects != null) {
            this.projects = projects.stream()
                                    .map(ProjectConfigImpl::new)
                                    .collect(toList());
        }
    }

    public WorkspaceConfigImpl(WorkspaceConfig workspaceConfig) {
        this(workspaceConfig.getName(),
             workspaceConfig.getDescription(),
             workspaceConfig.getDefaultEnv(),
             workspaceConfig.getCommands(),
             workspaceConfig.getProjects(),
             workspaceConfig.getEnvironments());
    }

    @Override
    public String getName() {
        return name;
    }

    public void setName(String name) {
        this.name = name;
    }

    @Override
    public String getDescription() {
        return description;
    }

    public void setDescription(String description) {
        this.description = description;
    }

    @Override
    public String getDefaultEnv() {
        return defaultEnv;
    }

    public void setDefaultEnv(String defaultEnv) {
        this.defaultEnv = defaultEnv;
    }

    @Override
    public List<CommandImpl> getCommands() {
        if (commands == null) {
            commands = new ArrayList<>();
        }
        return commands;
    }

    public void setCommands(List<CommandImpl> commands) {
        this.commands = commands;
    }

    @Override
    public List<ProjectConfigImpl> getProjects() {
        if (projects == null) {
            projects = new ArrayList<>();
        }
        return projects;
    }

    public void setProjects(List<ProjectConfigImpl> projects) {
        this.projects = projects;
    }

    @Override
<<<<<<< HEAD
    public List<EnvironmentImpl> getEnvironments() {
        if (environments == null) {
            environments = new ArrayList<>();
        }
        return environments;
    }

    public void setEnvironments(List<EnvironmentImpl> environments) {
        this.environments = environments;
    }

    public Optional<EnvironmentImpl> getEnvironment(String name) {
        return getEnvironments().stream()
                                .filter(env -> env.getName().equals(name))
                                .findFirst();
    }

=======
    public Map<String, EnvironmentImpl> getEnvironments() {
        return environments;
    }

>>>>>>> e69540d8
    @Override
    public boolean equals(Object obj) {
        if (this == obj) return true;
        if (!(obj instanceof WorkspaceConfigImpl)) return false;
        final WorkspaceConfigImpl other = (WorkspaceConfigImpl)obj;
        return Objects.equals(name, other.name)
               && Objects.equals(defaultEnv, other.defaultEnv)
               && getCommands().equals(other.getCommands())
               && getEnvironments().equals(other.getEnvironments())
               && getProjects().equals(other.getProjects())
               && Objects.equals(description, other.description);
    }

    @Override
    public int hashCode() {
        int hash = 7;
        hash = 31 * hash + Objects.hashCode(name);
        hash = 31 * hash + Objects.hashCode(defaultEnv);
        hash = 31 * hash + getCommands().hashCode();
        hash = 31 * hash + getEnvironments().hashCode();
        hash = 31 * hash + getProjects().hashCode();
        hash = 31 * hash + Objects.hashCode(description);
        return hash;
    }

    @Override
    public String toString() {
        return "WorkspaceConfigImpl{" +
               ", name='" + name + '\'' +
               ", defaultEnv='" + defaultEnv + '\'' +
               ", commands=" + commands +
               ", projects=" + projects +
               ", environments=" + environments +
               ", description='" + description + '\'' +
               '}';
    }

    @PreUpdate
    @PrePersist
    public void syncProjects() {
        getProjects().forEach(ProjectConfigImpl::syncDbAttributes);
    }

    /**
     * Helps to build complex {@link WorkspaceConfigImpl users workspace instance}.
     *
     * @see WorkspaceConfigImpl#builder()
     */
    public static class WorkspaceConfigImplBuilder {

        private String                             name;
        private String                             defaultEnvName;
        private List<? extends Command>            commands;
        private List<? extends ProjectConfig>      projects;
        private Map<String, ? extends Environment> environments;
        private String                             description;

        private WorkspaceConfigImplBuilder() {}

        public WorkspaceConfigImpl build() {
            return new WorkspaceConfigImpl(name,
                                           description,
                                           defaultEnvName,
                                           commands,
                                           projects,
                                           environments);
        }

        public WorkspaceConfigImplBuilder fromConfig(WorkspaceConfig workspaceConfig) {
            this.name = workspaceConfig.getName();
            this.description = workspaceConfig.getDescription();
            this.defaultEnvName = workspaceConfig.getDefaultEnv();
            this.projects = workspaceConfig.getProjects();
            this.commands = workspaceConfig.getCommands();
            this.environments = workspaceConfig.getEnvironments();
            return this;
        }

        public WorkspaceConfigImplBuilder setName(String name) {
            this.name = name;
            return this;
        }

        public WorkspaceConfigImplBuilder setDefaultEnv(String defaultEnvName) {
            this.defaultEnvName = defaultEnvName;
            return this;
        }

        public WorkspaceConfigImplBuilder setCommands(List<? extends Command> commands) {
            this.commands = commands;
            return this;
        }

        public WorkspaceConfigImplBuilder setProjects(List<? extends ProjectConfig> projects) {
            this.projects = projects;
            return this;
        }

        public WorkspaceConfigImplBuilder setEnvironments(Map<String, ? extends Environment> environments) {
            this.environments = environments;
            return this;
        }

        public WorkspaceConfigImplBuilder setDescription(String description) {
            this.description = description;
            return this;
        }
    }
}<|MERGE_RESOLUTION|>--- conflicted
+++ resolved
@@ -15,6 +15,7 @@
 import org.eclipse.che.api.core.model.workspace.Environment;
 import org.eclipse.che.api.core.model.workspace.WorkspaceConfig;
 import org.eclipse.che.api.machine.server.model.impl.CommandImpl;
+import org.eclipse.che.commons.annotation.Nullable;
 
 import javax.persistence.Basic;
 import javax.persistence.CascadeType;
@@ -24,14 +25,15 @@
 import javax.persistence.Id;
 import javax.persistence.JoinColumn;
 import javax.persistence.OneToMany;
-import javax.persistence.PostPersist;
 import javax.persistence.PrePersist;
 import javax.persistence.PreUpdate;
 import java.util.ArrayList;
+import java.util.HashMap;
 import java.util.List;
 import java.util.Map;
 import java.util.Objects;
 
+import static java.util.Objects.requireNonNull;
 import static java.util.stream.Collectors.toList;
 import static java.util.stream.Collectors.toMap;
 
@@ -48,12 +50,11 @@
         return new WorkspaceConfigImplBuilder();
     }
 
-<<<<<<< HEAD
     @Id
     @GeneratedValue
     private Long id;
 
-    @Basic
+    @Column(nullable = false)
     private String name;
 
     @Basic
@@ -72,17 +73,9 @@
 
     @OneToMany(cascade = CascadeType.ALL, orphanRemoval = true)
     @JoinColumn
-    private List<EnvironmentImpl> environments;
+    private Map<String, EnvironmentImpl> environments;
 
     public WorkspaceConfigImpl() {}
-=======
-    private String                       name;
-    private String                       description;
-    private String                       defaultEnv;
-    private List<CommandImpl>            commands;
-    private List<ProjectConfigImpl>      projects;
-    private Map<String, EnvironmentImpl> environments;
->>>>>>> e69540d8
 
     public WorkspaceConfigImpl(String name,
                                String description,
@@ -126,10 +119,11 @@
     }
 
     public void setName(String name) {
-        this.name = name;
-    }
-
-    @Override
+        this.name = requireNonNull(name, "Non-null name required");
+    }
+
+    @Override
+    @Nullable
     public String getDescription() {
         return description;
     }
@@ -172,30 +166,17 @@
     }
 
     @Override
-<<<<<<< HEAD
-    public List<EnvironmentImpl> getEnvironments() {
+    public Map<String, EnvironmentImpl> getEnvironments() {
         if (environments == null) {
-            environments = new ArrayList<>();
+            return new HashMap<>();
         }
         return environments;
     }
 
-    public void setEnvironments(List<EnvironmentImpl> environments) {
+    public void setEnvironments(Map<String, EnvironmentImpl> environments) {
         this.environments = environments;
     }
 
-    public Optional<EnvironmentImpl> getEnvironment(String name) {
-        return getEnvironments().stream()
-                                .filter(env -> env.getName().equals(name))
-                                .findFirst();
-    }
-
-=======
-    public Map<String, EnvironmentImpl> getEnvironments() {
-        return environments;
-    }
-
->>>>>>> e69540d8
     @Override
     public boolean equals(Object obj) {
         if (this == obj) return true;
@@ -223,7 +204,7 @@
 
     @Override
     public String toString() {
-        return "WorkspaceConfigImpl{" +
+        return "UsersWorkspaceImpl{" +
                ", name='" + name + '\'' +
                ", defaultEnv='" + defaultEnv + '\'' +
                ", commands=" + commands +
