/*******************************************************************************
 * Copyright (c) 2012-2016 Codenvy, S.A.
 * All rights reserved. This program and the accompanying materials
 * are made available under the terms of the Eclipse Public License v1.0
 * which accompanies this distribution, and is available at
 * http://www.eclipse.org/legal/epl-v10.html
 *
 * Contributors:
 *   Codenvy, S.A. - initial API and implementation
 *******************************************************************************/
package org.eclipse.che.api.workspace.server;

import io.swagger.annotations.Api;
import io.swagger.annotations.ApiOperation;
import io.swagger.annotations.ApiParam;
import io.swagger.annotations.ApiResponse;
import io.swagger.annotations.ApiResponses;
import io.swagger.annotations.Example;
import io.swagger.annotations.ExampleProperty;

import com.google.common.collect.Maps;

import org.eclipse.che.api.core.BadRequestException;
import org.eclipse.che.api.core.ConflictException;
import org.eclipse.che.api.core.ForbiddenException;
import org.eclipse.che.api.core.NotFoundException;
import org.eclipse.che.api.core.ServerException;
import org.eclipse.che.api.core.rest.Service;
import org.eclipse.che.api.core.rest.annotations.GenerateLink;
import org.eclipse.che.api.machine.server.model.impl.CommandImpl;
import org.eclipse.che.api.machine.server.model.impl.MachineImpl;
import org.eclipse.che.api.machine.shared.dto.CommandDto;
import org.eclipse.che.api.machine.shared.dto.MachineConfigDto;
import org.eclipse.che.api.machine.shared.dto.SnapshotDto;
import org.eclipse.che.api.workspace.server.model.impl.EnvironmentImpl;
import org.eclipse.che.api.workspace.server.model.impl.ProjectConfigImpl;
import org.eclipse.che.api.workspace.server.model.impl.WorkspaceImpl;
import org.eclipse.che.api.workspace.shared.dto.EnvironmentDto;
import org.eclipse.che.api.workspace.shared.dto.ProjectConfigDto;
import org.eclipse.che.api.workspace.shared.dto.WorkspaceConfigDto;
import org.eclipse.che.api.workspace.shared.dto.WorkspaceDto;
import org.eclipse.che.commons.env.EnvironmentContext;

import javax.inject.Inject;
import javax.ws.rs.Consumes;
import javax.ws.rs.DELETE;
import javax.ws.rs.DefaultValue;
import javax.ws.rs.GET;
import javax.ws.rs.POST;
import javax.ws.rs.PUT;
import javax.ws.rs.Path;
import javax.ws.rs.PathParam;
import javax.ws.rs.Produces;
import javax.ws.rs.QueryParam;
import javax.ws.rs.core.Context;
import javax.ws.rs.core.MediaType;
import javax.ws.rs.core.Response;
import javax.ws.rs.core.SecurityContext;
import java.util.List;
import java.util.Map;

import static com.google.common.base.MoreObjects.firstNonNull;
import static java.lang.String.format;
import static java.util.Collections.emptyMap;
import static java.util.stream.Collectors.toList;
import static javax.ws.rs.core.MediaType.APPLICATION_JSON;
import static org.eclipse.che.api.workspace.server.DtoConverter.asDto;
import static org.eclipse.che.api.workspace.shared.Constants.LINK_REL_CREATE_WORKSPACE;
import static org.eclipse.che.api.workspace.shared.Constants.LINK_REL_GET_WORKSPACES;

/**
 * Defines Workspace REST API.
 *
 * @author Yevhenii Voevodin
 * @author Igor Vinokur
 */
@Api(value = "/workspace", description = "Workspace REST API")
@Path("/workspace")
public class WorkspaceService extends Service {

    private final WorkspaceManager   workspaceManager;
    private final WorkspaceValidator validator;
    private final WorkspaceServiceLinksInjector linksInjector;

    @Context
    private SecurityContext securityContext;

    @Inject
    public WorkspaceService(WorkspaceManager workspaceManager,
                            WorkspaceValidator validator,
                            WorkspaceServiceLinksInjector workspaceServiceLinksInjector) {
        this.workspaceManager = workspaceManager;
        this.validator = validator;
        this.linksInjector = workspaceServiceLinksInjector;
    }

    @POST
    @Consumes(APPLICATION_JSON)
    @Produces(APPLICATION_JSON)
    @GenerateLink(rel = LINK_REL_CREATE_WORKSPACE)
    @ApiOperation(value = "Create a new workspace based on the configuration",
                  notes = "This operation can be performed only by authorized user," +
                          "this user will be the owner of the created workspace",
                  response = WorkspaceConfigDto.class)
    @ApiResponses({@ApiResponse(code = 201, message = "The workspace successfully created"),
                   @ApiResponse(code = 400, message = "Missed required parameters, parameters are not valid"),
                   @ApiResponse(code = 403, message = "The user does not have access to create a new workspace"),
                   @ApiResponse(code = 409, message = "Conflict error occurred during the workspace creation" +
                                                      "(e.g. The workspace with such name already exists)"),
                   @ApiResponse(code = 500, message = "Internal server error occurred")})
    public Response create(@ApiParam(value = "The configuration to create the new workspace", required = true)
                           WorkspaceConfigDto config,
                           @ApiParam(value = "Workspace attribute defined in 'attrName:attrValue' format. " +
                                             "The first ':' is considered as attribute name and value separator",
                                     examples = @Example({@ExampleProperty("stackId:stack123"),
                                                          @ExampleProperty("attrName:value-with:colon")}))
                           @QueryParam("attribute")
                           List<String> attrsList,
                           @ApiParam("If true then the workspace will be immediately " +
                                     "started after it is successfully created")
                           @QueryParam("start-after-create")
                           @DefaultValue("false")
                           Boolean startAfterCreate,
                           @ApiParam("The account id related to this operation")
                           @QueryParam("account")
                           String accountId) throws ConflictException,
                                                    ServerException,
                                                    BadRequestException,
                                                    ForbiddenException,
                                                    NotFoundException {
        requiredNotNull(config, "Workspace configuration");
        final Map<String, String> attributes = parseAttrs(attrsList);
        validator.validateAttributes(attributes);
        validator.validateConfig(config);
        final WorkspaceImpl workspace = workspaceManager.createWorkspace(config,
                                                                         EnvironmentContext.getCurrent().getSubject().getUserName(),
                                                                         attributes,
                                                                         accountId);
        if (startAfterCreate) {
            workspaceManager.startWorkspace(workspace.getId(), null, accountId, false);
        }
        return Response.status(201)
                       .entity(linksInjector.injectLinks(asDto(workspace), getServiceContext()))
                       .build();
    }

    @GET
    @Path("/{key}")
    @Produces(APPLICATION_JSON)
    @ApiOperation(value = "Get the workspace by the composite key",
                  notes = "Composite key can be just workspace ID or in the " +
                          "namespace:workspace_name form, where namespace is optional (e.g :workspace_name is valid key too.")
    @ApiResponses({@ApiResponse(code = 200, message = "The response contains requested workspace entity"),
                   @ApiResponse(code = 404, message = "The workspace with specified id does not exist"),
                   @ApiResponse(code = 403, message = "The user is not workspace owner"),
                   @ApiResponse(code = 500, message = "Internal server error occurred")})
    public WorkspaceDto getByKey(@ApiParam(value = "Composite key",
                                           examples = @Example({@ExampleProperty("workspace12345678"),
                                                                @ExampleProperty("namespace:workspace_name"),
                                                                @ExampleProperty(":workspace_name")}))
                                 @PathParam("key") String key) throws NotFoundException,
                                                                      ServerException,
                                                                      ForbiddenException,
                                                                      BadRequestException {
        validateKey(key);
        final WorkspaceImpl workspace = workspaceManager.getWorkspace(key);
        return linksInjector.injectLinks(asDto(workspace), getServiceContext());
    }

    @GET
    @Produces(APPLICATION_JSON)
    @GenerateLink(rel = LINK_REL_GET_WORKSPACES)
    @ApiOperation(value = "Get workspaces which user can read",
                  notes = "This operation can be performed only by authorized user",
                  response = WorkspaceDto.class,
                  responseContainer = "List")
    @ApiResponses({@ApiResponse(code = 200, message = "The workspaces successfully fetched"),
                   @ApiResponse(code = 500, message = "Internal server error occurred during workspaces fetching")})
    public List<WorkspaceDto> getWorkspaces(@ApiParam("The number of the items to skip")
                                            @DefaultValue("0")
                                            @QueryParam("skipCount")
                                            Integer skipCount,
                                            @ApiParam("The limit of the items in the response, default is 30")
                                            @DefaultValue("30")
                                            @QueryParam("maxItems")
                                            Integer maxItems,
                                            @ApiParam("Workspace status")
                                            @QueryParam("status")
                                            String status) throws ServerException, BadRequestException {
        //TODO add maxItems & skipCount to manager
        return workspaceManager.getWorkspaces(EnvironmentContext.getCurrent().getSubject().getUserId())
                               .stream()
                               .filter(ws -> status == null || status.equalsIgnoreCase(ws.getStatus().toString()))
                               .map(workspace -> linksInjector.injectLinks(asDto(workspace), getServiceContext()))
                               .collect(toList());
    }

    @PUT
    @Path("/{id}")
    @Consumes(APPLICATION_JSON)
    @Produces(APPLICATION_JSON)
    @ApiOperation(value = "Update the workspace by replacing all the existing data with update",
                  notes = "This operation can be performed only by the workspace owner")
    @ApiResponses({@ApiResponse(code = 200, message = "The workspace successfully updated"),
                   @ApiResponse(code = 400, message = "Missed required parameters, parameters are not valid"),
                   @ApiResponse(code = 403, message = "The user does not have access to update the workspace"),
                   @ApiResponse(code = 409, message = "Conflict error occurred during workspace update" +
                                                      "(e.g. Workspace with such name already exists)"),
                   @ApiResponse(code = 500, message = "Internal server error occurred")})
    public WorkspaceDto update(@ApiParam("The workspace id")
                               @PathParam("id")
                               String id,
                               @ApiParam(value = "The workspace update", required = true)
                               WorkspaceDto update) throws BadRequestException,
                                                           ServerException,
                                                           ForbiddenException,
                                                           NotFoundException,
                                                           ConflictException {
        requiredNotNull(update, "Workspace configuration");
        validator.validateWorkspace(update);
        return linksInjector.injectLinks(asDto(workspaceManager.updateWorkspace(id, update)), getServiceContext());
    }

    @DELETE
    @Path("/{id}")
    @ApiOperation(value = "Removes the workspace",
                  notes = "This operation can be performed only by the workspace owner")
    @ApiResponses({@ApiResponse(code = 204, message = "The workspace successfully removed"),
                   @ApiResponse(code = 403, message = "The user does not have access to remove the workspace"),
                   @ApiResponse(code = 404, message = "The workspace doesn't exist"),
                   @ApiResponse(code = 409, message = "The workspace is not stopped(has runtime)"),
                   @ApiResponse(code = 500, message = "Internal server error occurred")})
    public void delete(@ApiParam("The workspace id") @PathParam("id") String id) throws BadRequestException,
                                                                                        ServerException,
                                                                                        NotFoundException,
                                                                                        ConflictException,
                                                                                        ForbiddenException {
        if (!workspaceManager.getSnapshot(id).isEmpty()) {
<<<<<<< HEAD
            machineManager.removeSnapshots(id);
=======
            workspaceManager.removeSnapshots(id);
>>>>>>> 117fa300
        }
        workspaceManager.removeWorkspace(id);
    }

    @POST
    @Path("/{id}/runtime")
    @Produces(APPLICATION_JSON)
    @ApiOperation(value = "Start the workspace by the id",
                  notes = "This operation can be performed only by the workspace owner." +
                          "The workspace starts asynchronously")
    @ApiResponses({@ApiResponse(code = 200, message = "The workspace is starting"),
                   @ApiResponse(code = 404, message = "The workspace with specified id doesn't exist"),
                   @ApiResponse(code = 403, message = "The user is not workspace owner." +
                                                      "The operation is not allowed for the user"),
                   @ApiResponse(code = 409, message = "Any conflict occurs during the workspace start"),
                   @ApiResponse(code = 500, message = "Internal server error occurred")})
    public WorkspaceDto startById(@ApiParam("The workspace id")
                                  @PathParam("id")
                                  String workspaceId,
                                  @ApiParam("The name of the workspace environment that should be used for start")
                                  @QueryParam("environment")
                                  String envName,
                                  @ApiParam("The account id related to this operation")
                                  @QueryParam("accountId")
                                  String accountId,
                                  @ApiParam("Restore workspace from snapshot")
                                  @QueryParam("restore")
                                  Boolean restore) throws ServerException,
                                                          BadRequestException,
                                                          NotFoundException,
                                                          ForbiddenException,
                                                          ConflictException {

        return linksInjector.injectLinks(asDto(workspaceManager.startWorkspace(workspaceId, envName, accountId, restore)),
                                         getServiceContext());
    }

    @POST
    @Path("/runtime")
    @Consumes(APPLICATION_JSON)
    @Produces(APPLICATION_JSON)
    @ApiOperation(value = "Start the temporary workspace from the given configuration",
                  notes = "This operation can be performed only by the authorized user or temp user." +
                          "The workspace starts synchronously")
    @ApiResponses({@ApiResponse(code = 200, message = "The workspace is starting"),
                   @ApiResponse(code = 400, message = "The update config is not valid"),
                   @ApiResponse(code = 404, message = "The workspace with specified id doesn't exist"),
                   @ApiResponse(code = 403, message = "The user is not workspace owner" +
                                                      "The operation is not allowed for the user"),
                   @ApiResponse(code = 409, message = "Any conflict occurs during the workspace start" +
                                                      "(e.g. workspace with such name already exists"),
                   @ApiResponse(code = 500, message = "Internal server error occurred")})
    public WorkspaceDto startFromConfig(@ApiParam(value = "The configuration to start the workspace from", required = true)
                                        WorkspaceConfigDto cfg,
                                        @ApiParam("Weather this workspace is temporary or not")
                                        @QueryParam("temporary")
                                        Boolean isTemporary,
                                        @ApiParam("The account id related to this operation")
                                        @QueryParam("account")
                                        String accountId) throws BadRequestException,
                                                                 ForbiddenException,
                                                                 NotFoundException,
                                                                 ServerException,
                                                                 ConflictException {
        requiredNotNull(cfg, "Workspace configuration");
        validator.validateConfig(cfg);
        return linksInjector.injectLinks(asDto(workspaceManager.startWorkspace(cfg,
                                                                               EnvironmentContext.getCurrent().getSubject().getUserName(),
                                                                               firstNonNull(isTemporary, false),
                                                                               accountId)), getServiceContext());
    }

    @DELETE
    @Path("/{id}/runtime")
    @ApiOperation(value = "Stop the workspace",
                  notes = "This operation can be performed only by the workspace owner." +
                          "The workspace stops asynchronously")
    @ApiResponses({@ApiResponse(code = 204, message = "The workspace is stopping"),
                   @ApiResponse(code = 404, message = "The workspace with specified id doesn't exist"),
                   @ApiResponse(code = 403, message = "The user is not workspace owner"),
                   @ApiResponse(code = 500, message = "Internal server error occurred")})
    public void stop(@ApiParam("The workspace id") @PathParam("id") String id) throws ForbiddenException,
                                                                                      NotFoundException,
                                                                                      ServerException,
                                                                                      ConflictException {
        workspaceManager.stopWorkspace(id);
    }

    @POST
    @Path("/{id}/snapshot")
    @ApiOperation(value = "Create a snapshot from the workspace",
                  notes = "This operation can be performed only by the workspace owner.")
    @ApiResponses({@ApiResponse(code = 200, message = "The snapshot successfully created"),
                   @ApiResponse(code = 404, message = "The workspace with specified id doesn't exist."),
                   @ApiResponse(code = 403, message = "The user is not workspace owner. " +
                                                      "The operation is not allowed for the user"),
                   @ApiResponse(code = 409, message = "Any conflict occurs during the snapshot creation"),
                   @ApiResponse(code = 500, message = "Internal server error occurred")})
    public void createSnapshot(@ApiParam("The workspace id") @PathParam("id") String workspaceId) throws BadRequestException,
                                                                                                         ForbiddenException,
                                                                                                         NotFoundException,
                                                                                                         ServerException,
                                                                                                         ConflictException {
        workspaceManager.createSnapshot(workspaceId);
    }

    @GET
    @Path("/{id}/snapshot")
    @Produces(APPLICATION_JSON)
    @ApiOperation(value = "Get the snapshot by the id",
                  notes = "This operation can be performed only by the workspace owner",
                  response = SnapshotDto.class,
                  responseContainer = "List")
    @ApiResponses({@ApiResponse(code = 200, message = "Snapshots successfully fetched"),
                   @ApiResponse(code = 404, message = "The workspace with specified id doesn't exist." +
                                                      "The snapshot doesn't exist for the workspace"),
                   @ApiResponse(code = 403, message = "The user is not workspace owner"),
                   @ApiResponse(code = 500, message = "Internal server error occurred")})
    public List<SnapshotDto> getSnapshot(@ApiParam("The id of the workspace") @PathParam("id") String workspaceId) throws ServerException,
                                                                                                                          BadRequestException,
                                                                                                                          NotFoundException,
                                                                                                                          ForbiddenException {
        return workspaceManager.getSnapshot(workspaceId)
                               .stream()
                               .map(DtoConverter::asDto)
                               .map(snapshotDto -> linksInjector.injectLinks(snapshotDto, getServiceContext()))
                               .collect(toList());
    }

    @POST
    @Path("/{id}/command")
    @Consumes(APPLICATION_JSON)
    @Produces(APPLICATION_JSON)
    @ApiOperation(value = "Update the workspace by adding a new command to it",
                  notes = "This operation can be performed only by the workspace owner")
    @ApiResponses({@ApiResponse(code = 200, message = "The workspace successfully updated"),
                   @ApiResponse(code = 400, message = "Missed required parameters, parameters are not valid"),
                   @ApiResponse(code = 403, message = "The user does not have access to update the workspace"),
                   @ApiResponse(code = 404, message = "The workspace not found"),
                   @ApiResponse(code = 409, message = "The command with such name already exists"),
                   @ApiResponse(code = 500, message = "Internal server error occurred")})
    public WorkspaceDto addCommand(@ApiParam("The workspace id")
                                   @PathParam("id")
                                   String id,
                                   @ApiParam(value = "The new workspace command", required = true)
                                   CommandDto newCommand) throws ServerException,
                                                                 BadRequestException,
                                                                 NotFoundException,
                                                                 ConflictException,
                                                                 ForbiddenException {
        requiredNotNull(newCommand, "Command");
        final WorkspaceImpl workspace = workspaceManager.getWorkspace(id);
        workspace.getConfig().getCommands().add(new CommandImpl(newCommand));
        validator.validateConfig(workspace.getConfig());
        return linksInjector.injectLinks(asDto(workspaceManager.updateWorkspace(workspace.getId(), workspace)), getServiceContext());
    }

    @PUT
    @Path("/{id}/command/{name}")
    @Consumes(APPLICATION_JSON)
    @Produces(APPLICATION_JSON)
    @ApiOperation(value = "Update the workspace command by replacing the command with a new one",
                  notes = "This operation can be performed only by the workspace owner")
    @ApiResponses({@ApiResponse(code = 200, message = "The command successfully updated"),
                   @ApiResponse(code = 400, message = "Missed required parameters, parameters are not valid"),
                   @ApiResponse(code = 403, message = "The user does not have access to update the workspace"),
                   @ApiResponse(code = 404, message = "The workspace or the command not found"),
                   @ApiResponse(code = 409, message = "The Command with such name already exists"),
                   @ApiResponse(code = 500, message = "Internal server error occurred")})
    public WorkspaceDto updateCommand(@ApiParam("The workspace id")
                                      @PathParam("id") String id,
                                      @ApiParam("The name of the command")
                                      @PathParam("name")
                                      String cmdName,
                                      @ApiParam(value = "The command update", required = true)
                                      CommandDto update) throws ServerException,
                                                                BadRequestException,
                                                                NotFoundException,
                                                                ConflictException,
                                                                ForbiddenException {
        requiredNotNull(update, "Command update");
        final WorkspaceImpl workspace = workspaceManager.getWorkspace(id);
        final List<CommandImpl> commands = workspace.getConfig().getCommands();
        if (!commands.removeIf(cmd -> cmd.getName().equals(cmdName))) {
            throw new NotFoundException(format("Workspace '%s' doesn't contain command '%s'", id, cmdName));
        }
        commands.add(new CommandImpl(update));
        validator.validateConfig(workspace.getConfig());
        return linksInjector.injectLinks(asDto(workspaceManager.updateWorkspace(workspace.getId(), workspace)), getServiceContext());
    }

    @DELETE
    @Path("/{id}/command/{name}")
    @ApiOperation(value = "Remove the command from the workspace",
                  notes = "This operation can be performed only by the workspace owner")
    @ApiResponses({@ApiResponse(code = 204, message = "The command successfully removed"),
                   @ApiResponse(code = 403, message = "The user does not have access delete the command"),
                   @ApiResponse(code = 404, message = "The workspace or the command not found"),
                   @ApiResponse(code = 500, message = "Internal server error occurred")})
    public void deleteCommand(@ApiParam("The id of the workspace")
                              @PathParam("id")
                              String id,
                              @ApiParam("The name of the command to remove")
                              @PathParam("name")
                              String commandName) throws ServerException,
                                                         BadRequestException,
                                                         NotFoundException,
                                                         ConflictException,
                                                         ForbiddenException {
        final WorkspaceImpl workspace = workspaceManager.getWorkspace(id);
        if (workspace.getConfig().getCommands().removeIf(command -> command.getName().equals(commandName))) {
            workspaceManager.updateWorkspace(id, workspace);
        } else {
            throw new NotFoundException(
                    String.format("Command with name '%s' was not found in workspace '%s'", commandName,
                                  workspace.getConfig().getName()));
        }
    }

    @POST
    @Path("/{id}/environment")
    @Consumes(APPLICATION_JSON)
    @Produces(APPLICATION_JSON)
    @ApiOperation(value = "Add a new environment to the workspace",
                  notes = "This operation can be performed only by the workspace owner")
    @ApiResponses({@ApiResponse(code = 200, message = "The workspace successfully updated"),
                   @ApiResponse(code = 400, message = "Missed required parameters, parameters are not valid"),
                   @ApiResponse(code = 403, message = "The user does not have access to add the environment"),
                   @ApiResponse(code = 404, message = "The workspace not found"),
                   @ApiResponse(code = 409, message = "Environment with such name already exists"),
                   @ApiResponse(code = 500, message = "Internal server error occurred")})
    public WorkspaceDto addEnvironment(@ApiParam("The workspace id")
                                       @PathParam("id")
                                       String id,
                                       @ApiParam(value = "The new environment", required = true)
                                       EnvironmentDto newEnvironment) throws ServerException,
                                                                             BadRequestException,
                                                                             NotFoundException,
                                                                             ConflictException,
                                                                             ForbiddenException {
        requiredNotNull(newEnvironment, "New environment");
        final WorkspaceImpl workspace = workspaceManager.getWorkspace(id);
        workspace.getConfig().getEnvironments().add(new EnvironmentImpl(newEnvironment));
        validator.validateConfig(workspace.getConfig());
        return linksInjector.injectLinks(asDto(workspaceManager.updateWorkspace(id, workspace)), getServiceContext());
    }

    @PUT
    @Path("/{id}/environment/{name}")
    @Consumes(APPLICATION_JSON)
    @Produces(APPLICATION_JSON)
    @ApiOperation(value = "Update the workspace environment by replacing it with a new one",
                  notes = "This operation can be performed only by the workspace owner")
    @ApiResponses({@ApiResponse(code = 200, message = "The environment successfully updated"),
                   @ApiResponse(code = 400, message = "Missed required parameters, parameters are not valid"),
                   @ApiResponse(code = 403, message = "The user does not have access to update the environment"),
                   @ApiResponse(code = 404, message = "The workspace or the environment not found"),
                   @ApiResponse(code = 500, message = "Internal server error occurred")})
    public WorkspaceDto updateEnvironment(@ApiParam("The workspace id")
                                          @PathParam("id")
                                          String id,
                                          @ApiParam("The name of the environment")
                                          @PathParam("name")
                                          String envName,
                                          @ApiParam(value = "The environment update", required = true)
                                          EnvironmentDto update) throws ServerException,
                                                                        BadRequestException,
                                                                        NotFoundException,
                                                                        ConflictException,
                                                                        ForbiddenException {
        requiredNotNull(update, "Environment description");
        final WorkspaceImpl workspace = workspaceManager.getWorkspace(id);
        final List<EnvironmentImpl> environments = workspace.getConfig().getEnvironments();
        if (!environments.removeIf(env -> env.getName().equals(envName))) {
            throw new NotFoundException(format("Workspace '%s' doesn't contain environment '%s'", id, envName));
        }
        workspace.getConfig().getEnvironments().add(new EnvironmentImpl(update));
        validator.validateConfig(workspace.getConfig());
        return linksInjector.injectLinks(asDto(workspaceManager.updateWorkspace(id, workspace)), getServiceContext());
    }

    @DELETE
    @Path("/{id}/environment/{name}")
    @ApiOperation(value = "Remove the environment from the workspace",
                  notes = "This operation can be performed only by the workspace owner")
    @ApiResponses({@ApiResponse(code = 204, message = "The environment successfully removed"),
                   @ApiResponse(code = 403, message = "The user does not have access remove the environment"),
                   @ApiResponse(code = 404, message = "The workspace not found"),
                   @ApiResponse(code = 500, message = "Internal server error occurred")})
    public void deleteEnvironment(@ApiParam("The workspace id")
                                  @PathParam("id")
                                  String id,
                                  @ApiParam("The name of the environment")
                                  @PathParam("name")
                                  String envName) throws ServerException,
                                                         BadRequestException,
                                                         NotFoundException,
                                                         ConflictException,
                                                         ForbiddenException {
        final WorkspaceImpl workspace = workspaceManager.getWorkspace(id);
        if (workspace.getConfig().getEnvironments().removeIf(e -> e.getName().equals(envName))) {
            workspaceManager.updateWorkspace(id, workspace);
        }
    }

    @POST
    @Path("/{id}/project")
    @Consumes(APPLICATION_JSON)
    @Produces(APPLICATION_JSON)
    @ApiOperation(value = "Adds a new project to the workspace",
                  notes = "This operation can be performed only by the workspace owner")
    @ApiResponses({@ApiResponse(code = 200, message = "The project successfully added to the workspace"),
                   @ApiResponse(code = 400, message = "Missed required parameters, parameters are not valid"),
                   @ApiResponse(code = 403, message = "The user does not have access to add the project"),
                   @ApiResponse(code = 404, message = "The workspace not found"),
                   @ApiResponse(code = 409, message = "Any conflict error occurs"),
                   @ApiResponse(code = 500, message = "Internal server error occurred")})
    public WorkspaceDto addProject(@ApiParam("The workspace id")
                                   @PathParam("id")
                                   String id,
                                   @ApiParam(value = "The new project", required = true)
                                   ProjectConfigDto newProject) throws ServerException,
                                                                       BadRequestException,
                                                                       NotFoundException,
                                                                       ConflictException,
                                                                       ForbiddenException {
        requiredNotNull(newProject, "New project config");
        final WorkspaceImpl workspace = workspaceManager.getWorkspace(id);
        workspace.getConfig().getProjects().add(new ProjectConfigImpl(newProject));
        validator.validateConfig(workspace.getConfig());
        return linksInjector.injectLinks(asDto(workspaceManager.updateWorkspace(id, workspace)), getServiceContext());
    }

    @PUT
    @Path("/{id}/project/{path:.*}")
    @Consumes(APPLICATION_JSON)
    @Produces(APPLICATION_JSON)
    @ApiOperation(value = "Update the workspace project by replacing it with a new one",
                  notes = "This operation can be performed only by the workspace owner")
    @ApiResponses({@ApiResponse(code = 200, message = "The project successfully updated"),
                   @ApiResponse(code = 400, message = "Missed required parameters, parameters are not valid"),
                   @ApiResponse(code = 403, message = "The user does not have access to update the project"),
                   @ApiResponse(code = 404, message = "The workspace or the project not found"),
                   @ApiResponse(code = 500, message = "Internal server error occurred")})
    public WorkspaceDto updateProject(@ApiParam("The workspace id")
                                      @PathParam("id")
                                      String id,
                                      @ApiParam("The path to the project")
                                      @PathParam("path")
                                      String path,
                                      @ApiParam(value = "The project update", required = true)
                                      ProjectConfigDto update) throws ServerException,
                                                                      BadRequestException,
                                                                      NotFoundException,
                                                                      ConflictException,
                                                                      ForbiddenException {
        requiredNotNull(update, "Project config");
        final WorkspaceImpl workspace = workspaceManager.getWorkspace(id);
        final List<ProjectConfigImpl> projects = workspace.getConfig().getProjects();
        final String normalizedPath = path.startsWith("/") ? path : '/' + path;
        if (!projects.removeIf(project -> project.getPath().equals(normalizedPath))) {
            throw new NotFoundException(format("Workspace '%s' doesn't contain project with path '%s'",
                                               id,
                                               normalizedPath));
        }
        projects.add(new ProjectConfigImpl(update));
        validator.validateConfig(workspace.getConfig());
        return linksInjector.injectLinks(asDto(workspaceManager.updateWorkspace(id, workspace)), getServiceContext());
    }

    @DELETE
    @Path("/{id}/project/{path:.*}")
    @ApiOperation(value = "Remove the project from the workspace",
                  notes = "This operation can be performed only by the workspace owner")
    @ApiResponses({@ApiResponse(code = 204, message = "The project successfully removed"),
                   @ApiResponse(code = 403, message = "The user does not have access remove the project"),
                   @ApiResponse(code = 404, message = "The workspace not found"),
                   @ApiResponse(code = 500, message = "Internal server error occurred")})
    public void deleteProject(@ApiParam("The workspace id")
                              @PathParam("id")
                              String id,
                              @ApiParam("The name of the project to remove")
                              @PathParam("path")
                              String path) throws ServerException,
                                                  BadRequestException,
                                                  NotFoundException,
                                                  ConflictException,
                                                  ForbiddenException {
        final WorkspaceImpl workspace = workspaceManager.getWorkspace(id);
        final String normalizedPath = path.startsWith("/") ? path : '/' + path;
        if (workspace.getConfig().getProjects().removeIf(project -> project.getPath().equals(normalizedPath))) {
            workspaceManager.updateWorkspace(id, workspace);
        }
    }

    @POST
    @Path("/{id}/machine")
    @Consumes(MediaType.APPLICATION_JSON)
    @Produces(MediaType.APPLICATION_JSON)
    @ApiOperation(value = "Create a new machine based on the configuration",
                  notes = "This operation can be performed only by authorized user")
    @ApiResponses({@ApiResponse(code = 201, message = "The machine successfully created"),
                   @ApiResponse(code = 400, message = "Missed required parameters, parameters are not valid"),
                   @ApiResponse(code = 403, message = "The user does not have access to create the new machine"),
                   @ApiResponse(code = 409, message = "Conflict error occurred during the machine creation" +
                                                      "(e.g. The machine with such name already exists)." +
                                                      "Workspace is not in RUNNING state"),
                   @ApiResponse(code = 500, message = "Internal server error occurred")})
    public Response createMachine(@ApiParam("The workspace id")
                                  @PathParam("id")
                                  String workspaceId,
                                  @ApiParam(value = "The new machine configuration", required = true)
                                  MachineConfigDto machineConfig) throws ForbiddenException,
                                                                         NotFoundException,
                                                                         ServerException,
                                                                         ConflictException,
                                                                         BadRequestException {
        requiredNotNull(machineConfig, "Machine configuration");
        requiredNotNull(machineConfig.getType(), "Machine type");
        requiredNotNull(machineConfig.getSource(), "Machine source");
        requiredNotNull(machineConfig.getSource().getType(), "Machine source type");
        // definition of source should come either with a content or with location
        requiredOnlyOneNotNull(machineConfig.getSource().getLocation(), machineConfig.getSource().getContent(),
                               "Machine source should provide either location or content");

        final MachineImpl machine = workspaceManager.startMachine(machineConfig, workspaceId);

        return Response.status(201)
                       .entity(linksInjector.injectMachineLinks(org.eclipse.che.api.machine.server.DtoConverter.asDto(machine),
                                                                getServiceContext()))
                       .build();
    }

    private static Map<String, String> parseAttrs(List<String> attributes) throws BadRequestException {
        if (attributes == null) {
            return emptyMap();
        }
        final Map<String, String> res = Maps.newHashMapWithExpectedSize(attributes.size());
        for (String attribute : attributes) {
            final int colonIdx = attribute.indexOf(':');
            if (colonIdx == -1) {
                throw new BadRequestException("Attribute '" + attribute + "' is not valid, " +
                                              "it should contain name and value separated with colon. " +
                                              "For example: attributeName:attributeValue");
            }
            res.put(attribute.substring(0, colonIdx), attribute.substring(colonIdx + 1));
        }
        return res;
    }

    /**
     * Checks object reference is not {@code null}
     *
     * @param object
     *         object reference to check
     * @param subject
     *         used as subject of exception message "{subject} required"
     * @throws BadRequestException
     *         when object reference is {@code null}
     */
    private void requiredNotNull(Object object, String subject) throws BadRequestException {
        if (object == null) {
            throw new BadRequestException(subject + " required");
        }
    }

    /**
     * Checks only one of the given object reference is {@code null}
     *
     * @param object1
     *         object reference to check
     * @param object2
     *         object reference to check
     * @param subject
     *         used as subject of exception message "{subject} required"
     * @throws BadRequestException
     *         when objects are both null or have both a value reference is {@code null}
     */
    private void requiredOnlyOneNotNull(Object object1, Object object2, String subject) throws BadRequestException {
        if (object1 == null && object2 == null) {
            throw new BadRequestException(subject + " required");
        }
        if (object1 != null && object2 != null) {
            throw new BadRequestException(subject + " required");
        }
    }

    /*
     * Validate composite key.
     *
     */
    private void validateKey(String key) throws BadRequestException {
        String[] parts = key.split(":", -1); // -1 is to prevent skipping trailing part
        switch (parts.length) {
            case 1: {
                return; // consider it's id
            }
            case 2: {
                if (parts[1].isEmpty()) {
                    throw new BadRequestException("Wrong composite key format - workspace name required to be set.");
                }
                break;
            }
            default: {
                throw new BadRequestException(format("Wrong composite key %s. Format should be 'username:workspace_name'. ", key));
            }
        }
    }
}<|MERGE_RESOLUTION|>--- conflicted
+++ resolved
@@ -236,11 +236,7 @@
                                                                                         ConflictException,
                                                                                         ForbiddenException {
         if (!workspaceManager.getSnapshot(id).isEmpty()) {
-<<<<<<< HEAD
-            machineManager.removeSnapshots(id);
-=======
             workspaceManager.removeSnapshots(id);
->>>>>>> 117fa300
         }
         workspaceManager.removeWorkspace(id);
     }
