--- conflicted
+++ resolved
@@ -154,13 +154,13 @@
                                                                       ServerException {
         try {
             final Set<FactoryImage> images = new HashSet<>();
-            FactoryDto factoryDto = null;
+            FactoryDto factory = null;
             while (formData.hasNext()) {
                 final FileItem item = formData.next();
                 switch (item.getFieldName()) {
                     case ("factory"): {
                         try (InputStream factoryData = item.getInputStream()) {
-                            factoryDto = factoryBuilder.build(factoryData);
+                            factory = factoryBuilder.build(factoryData);
                         } catch (JsonSyntaxException ex) {
                             throw new BadRequestException("Invalid JSON value of the field 'factory' provided");
                         }
@@ -181,10 +181,10 @@
                         //DO NOTHING
                 }
             }
-            requiredNotNull(factoryDto, "factory configuration");
-            processDefaults(factoryDto);
-            createValidator.validateOnCreate(factoryDto);
-            return injectLinks(asDto(factoryManager.saveFactory(factoryDto, images)), images);
+            requiredNotNull(factory, "factory configuration");
+            processDefaults(factory);
+            createValidator.validateOnCreate(factory);
+            return injectLinks(asDto(factoryManager.saveFactory(factory, images)), images);
         } catch (IOException ioEx) {
             throw new ServerException(ioEx.getLocalizedMessage(), ioEx);
         }
@@ -193,7 +193,6 @@
     @POST
     @Consumes(APPLICATION_JSON)
     @Produces(APPLICATION_JSON)
-<<<<<<< HEAD
     @ApiOperation(value = "Create a new factory based on configuration",
                   notes = "Factory will be created without images")
     @ApiResponses({@ApiResponse(code = 200, message = "Factory successfully created"),
@@ -201,33 +200,15 @@
                    @ApiResponse(code = 403, message = "User does not have rights to create factory"),
                    @ApiResponse(code = 409, message = "When factory with given name and creator already exists"),
                    @ApiResponse(code = 500, message = "Internal server error occurred")})
-    public FactoryDto saveFactory(FactoryDto factoryDto) throws BadRequestException,
+    public FactoryDto saveFactory(FactoryDto factory) throws BadRequestException,
                                                                 ServerException,
                                                                 ForbiddenException,
                                                                 ConflictException {
-        requiredNotNull(factoryDto, "Factory configuration");
-        processDefaults(factoryDto);
-        createValidator.validateOnCreate(factoryDto);
-        return injectLinks(asDto(factoryManager.saveFactory(factoryDto)), null);
-=======
-    @ApiOperation(value = "Stores the factory from the configuration",
-                  notes = "Stores the factory without pictures and returns instance of the stored factory with links")
-    @ApiResponses({@ApiResponse(code = 200, message = "OK"),
-                   @ApiResponse(code = 400, message = "Parameters are not valid: missing required parameter(s)"),
-                   @ApiResponse(code = 403, message = "You do not have the permissions to perform a Factory save operation"),
-                   @ApiResponse(code = 409, message = "Parameters are not valid: missing parameters causing conflict"),
-                   @ApiResponse(code = 500, message = "Internal Server Error")})
-    public Factory saveFactory(Factory factory)
-            throws BadRequestException, ServerException, ForbiddenException, ConflictException, NotFoundException {
-        if (factory == null) {
-            throw new BadRequestException("Not null factory required");
-        }
+        requiredNotNull(factory, "Factory configuration");
         factoryBuilder.checkValid(factory);
         processDefaults(factory);
         createValidator.validateOnCreate(factory);
-        final Factory storedFactory = factoryStore.getFactory(factoryStore.saveFactory(factory, null));
-        return storedFactory.withLinks(createLinks(storedFactory, null, uriInfo));
->>>>>>> 117fa300
+        return injectLinks(asDto(factoryManager.saveFactory(factory)), null);
     }
 
     @GET
@@ -322,20 +303,11 @@
         final Factory existing = factoryManager.getById(factoryId);
         // check if the current user has enough access to edit the factory
         editValidator.validate(existing);
+        factoryBuilder.checkValid(update, true);
         // validate the new content
-<<<<<<< HEAD
         createValidator.validateOnCreate(update);
         return injectLinks(asDto(factoryManager.updateFactory(update)),
                            factoryManager.getFactoryImages(factoryId));
-=======
-        factoryBuilder.checkValid(newFactory, true);
-        createValidator.validateOnCreate(newFactory);
-
-        // access granted, user can update the factory
-        factoryStore.updateFactory(id, newFactory);
-        newFactory.setLinks(createLinks(newFactory, factoryStore.getFactoryImages(id, null), uriInfo));
-        return newFactory;
->>>>>>> 117fa300
     }
 
     @DELETE
