--- conflicted
+++ resolved
@@ -14,10 +14,7 @@
 
 import org.eclipse.che.api.core.ApiException;
 import org.eclipse.che.api.core.factory.FactoryParameter;
-<<<<<<< HEAD
 import org.eclipse.che.api.core.model.factory.Button;
-=======
->>>>>>> e69540d8
 import org.eclipse.che.api.factory.server.impl.SourceStorageParametersValidator;
 import org.eclipse.che.api.factory.shared.dto.AuthorDto;
 import org.eclipse.che.api.factory.shared.dto.ButtonAttributesDto;
@@ -54,6 +51,7 @@
 import static java.util.Arrays.asList;
 import static java.util.Collections.singletonList;
 import static java.util.Collections.singletonMap;
+import static java.util.Objects.requireNonNull;
 import static org.eclipse.che.dto.server.DtoFactory.newDto;
 import static org.mockito.Matchers.any;
 import static org.mockito.Matchers.eq;
@@ -96,31 +94,29 @@
     }
 
     @Test(expectedExceptions = ApiException.class)
-    public void shouldNotValidateUnparseableFactory() throws ApiException, URISyntaxException {
+    public void shouldNotValidateUnparseableFactory() throws Exception {
         factoryBuilder.checkValid(null);
     }
 
     @Test(expectedExceptions = ApiException.class, dataProvider = "setByServerParamsProvider",
           expectedExceptionsMessageRegExp = "You have provided an invalid parameter .* for this version of Factory parameters.*")
-    public void shouldNotAllowUsingParamsThatCanBeSetOnlyByServer(FactoryDto factory)
-            throws InvocationTargetException, IllegalAccessException, ApiException, NoSuchMethodException {
+    public void shouldNotAllowUsingParamsThatCanBeSetOnlyByServer(FactoryDto factory) throws Exception {
         factoryBuilder.checkValid(factory);
     }
 
     @Test(dataProvider = "setByServerParamsProvider")
-    public void shouldAllowUsingParamsThatCanBeSetOnlyByServerDuringUpdate(FactoryDto factory)
-            throws InvocationTargetException, IllegalAccessException, ApiException, NoSuchMethodException {
+    public void shouldAllowUsingParamsThatCanBeSetOnlyByServerDuringUpdate(FactoryDto factory) throws Exception {
         factoryBuilder.checkValid(factory, true);
     }
 
     @DataProvider(name = "setByServerParamsProvider")
-    public static Object[][] setByServerParamsProvider() throws URISyntaxException, IOException, NoSuchMethodException {
+    public static Object[][] setByServerParamsProvider() throws Exception {
         FactoryDto factory = prepareFactory();
         return new Object[][] {
-                {dto.clone(factory).withId("id")},
-                {dto.clone(factory).withCreator(dto.createDto(AuthorDto.class)
+                {requireNonNull(dto.clone(factory)).withId("id")},
+                {requireNonNull(dto.clone(factory)).withCreator(dto.createDto(AuthorDto.class)
                                                    .withUserId("id"))},
-                {dto.clone(factory).withCreator(dto.createDto(AuthorDto.class)
+                {requireNonNull(dto.clone(factory)).withCreator(dto.createDto(AuthorDto.class)
                                                    .withCreated(123L))}
         };
     }
@@ -133,37 +129,14 @@
 
     @DataProvider(name = "notValidParamsProvider")
     public static Object[][] notValidParamsProvider() throws URISyntaxException, IOException, NoSuchMethodException {
-<<<<<<< HEAD
         FactoryDto factory = prepareFactory();
-        EnvironmentDto environmentDto = factory.getWorkspace().getEnvironments().get(0);
-        environmentDto.getMachineConfigs().add(dto.createDto(MachineConfigDto.class).withType(null));
-        return new Object[][] {
-                {dto.clone(factory).withWorkspace(factory.getWorkspace().withDefaultEnv(null)) },
-                {dto.clone(factory).withWorkspace(factory.getWorkspace().withEnvironments(Collections.singletonList(environmentDto))) }
-        };
-    }
-
-    @Test(dataProvider = "sameAsDefaultParamsProvider")
-    public void shouldAllowUsingParamsWIthValueLikeDefaultForType(FactoryDto factory)
-            throws InvocationTargetException, IllegalAccessException, ApiException, NoSuchMethodException {
-        factoryBuilder.checkValid(factory);
-    }
-
-    @DataProvider(name = "sameAsDefaultParamsProvider")
-    public static Object[][] sameAsDefaultParamsProvider() throws URISyntaxException, IOException, NoSuchMethodException {
-        FactoryDto factory = prepareFactory();
-        EnvironmentDto environmentDto = factory.getWorkspace().getEnvironments().get(0);
-        environmentDto.getMachineConfigs().get(0).withDev(false)
-                                                .withLimits(dto.newDto(LimitsDto.class).withRam(0));
-=======
-        Factory factory = prepareFactory();
         EnvironmentDto environmentDto = factory.getWorkspace().getEnvironments().values().iterator().next();
         environmentDto.getRecipe().withType(null);
-
->>>>>>> e69540d8
         return new Object[][] {
-                {dto.clone(factory).withWorkspace(factory.getWorkspace().withDefaultEnv(null)) },
-                {dto.clone(factory).withWorkspace(factory.getWorkspace().withEnvironments(singletonMap("test", environmentDto))) }
+                {requireNonNull(dto.clone(factory)).withWorkspace(factory.getWorkspace()
+                                                                         .withDefaultEnv(null)) },
+                {requireNonNull(dto.clone(factory)).withWorkspace(factory.getWorkspace()
+                                                                         .withEnvironments(singletonMap("test", environmentDto)))}
         };
     }
 
@@ -190,20 +163,6 @@
                                       .withDescription("description")
                                       .withName("name")
                                       .withPath("/path");
-        MachineConfigDto machineConfig = dto.createDto(MachineConfigDto.class)
-                                            .withName("name")
-                                            .withType("docker")
-                                            .withDev(true)
-                                            .withSource(dto.createDto(MachineSourceDto.class)
-                                                           .withType("git")
-                                                           .withLocation("https://github.com/123/test.git"))
-                                            .withServers(asList(newDto(ServerConfDto.class).withRef("ref1")
-                                                                                           .withPort("8080")
-                                                                                           .withProtocol("https"),
-                                                                newDto(ServerConfDto.class).withRef("ref2")
-                                                                                           .withPort("9090/udp")
-                                                                                           .withProtocol("someprotocol")))
-                                            .withEnvVariables(singletonMap("key1", "value1"));
         EnvironmentDto environment = dto.createDto(EnvironmentDto.class)
                                         .withRecipe(newDto(EnvironmentRecipeDto.class).withType("compose")
                                                                                       .withContentType("application/x-yaml")
@@ -219,29 +178,15 @@
                                                                                .withType("maven")
                                                                                .withCommandLine("mvn test")))
                                                 .withDefaultEnv("env1")
-<<<<<<< HEAD
-                                                .withEnvironments(singletonList(dto.createDto(EnvironmentDto.class)
-                                                                                   .withName("test")
-                                                                                   .withMachineConfigs(singletonList(machineConfig))
-                                                                                   .withRecipe(dto.createDto(RecipeDto.class)
-                                                                                                  .withType("sometype")
-                                                                                                  .withScript("some script"))));
+                                                .withEnvironments(singletonMap("test", environment));
         IdeDto ide = dto.createDto(IdeDto.class)
-                     .withOnAppClosed(dto.createDto(OnAppClosedDto.class)
-                                         .withActions(singletonList(dto.createDto(IdeActionDto.class).withId("warnOnClose"))))
-                     .withOnAppLoaded(dto.createDto(OnAppLoadedDto.class)
-                                         .withActions(asList(dto.createDto(IdeActionDto.class)
-=======
-                                                .withEnvironments(singletonMap("test", environment));
-        Ide ide = dto.createDto(Ide.class)
-                     .withOnAppClosed(dto.createDto(OnAppClosed.class)
-                                         .withActions(singletonList(dto.createDto(Action.class).withId("warnOnClose"))))
-                     .withOnAppLoaded(dto.createDto(OnAppLoaded.class)
-                                         .withActions(asList(dto.createDto(Action.class)
->>>>>>> e69540d8
-                                                                .withId("newProject"),
-                                                             dto.createDto(IdeActionDto.class)
-                                                                .withId("openWelcomePage")
+                        .withOnAppClosed(dto.createDto(OnAppClosedDto.class)
+                                            .withActions(singletonList(dto.createDto(IdeActionDto.class).withId("warnOnClose"))))
+                        .withOnAppLoaded(dto.createDto(OnAppLoadedDto.class)
+                                            .withActions(asList(dto.createDto(IdeActionDto.class)
+                                                                   .withId("newProject"),
+                                                                dto.createDto(IdeActionDto.class)
+                                                                   .withId("openWelcomePage")
                                                                 .withProperties(ImmutableMap.of(
                                                                         "authenticatedTitle",
                                                                         "Greeting title for authenticated users",
