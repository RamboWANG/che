--- conflicted
+++ resolved
@@ -14,18 +14,13 @@
 
 import org.eclipse.che.api.core.ApiException;
 import org.eclipse.che.api.core.factory.FactoryParameter;
-<<<<<<< HEAD
 import org.eclipse.che.api.core.model.factory.Button;
-=======
-import org.eclipse.che.api.core.model.machine.Limits;
-import org.eclipse.che.api.core.model.workspace.Environment;
->>>>>>> 117fa300
 import org.eclipse.che.api.factory.server.impl.SourceStorageParametersValidator;
-import org.eclipse.che.api.factory.shared.dto.IdeActionDto;
 import org.eclipse.che.api.factory.shared.dto.AuthorDto;
 import org.eclipse.che.api.factory.shared.dto.ButtonAttributesDto;
 import org.eclipse.che.api.factory.shared.dto.ButtonDto;
 import org.eclipse.che.api.factory.shared.dto.FactoryDto;
+import org.eclipse.che.api.factory.shared.dto.IdeActionDto;
 import org.eclipse.che.api.factory.shared.dto.IdeDto;
 import org.eclipse.che.api.factory.shared.dto.OnAppClosedDto;
 import org.eclipse.che.api.factory.shared.dto.OnAppLoadedDto;
@@ -111,7 +106,7 @@
     }
 
     @Test(dataProvider = "setByServerParamsProvider")
-    public void shouldAllowUsingParamsThatCanBeSetOnlyByServerDuringUpdate(Factory factory)
+    public void shouldAllowUsingParamsThatCanBeSetOnlyByServerDuringUpdate(FactoryDto factory)
             throws InvocationTargetException, IllegalAccessException, ApiException, NoSuchMethodException {
         factoryBuilder.checkValid(factory, true);
     }
@@ -136,7 +131,7 @@
 
     @DataProvider(name = "notValidParamsProvider")
     public static Object[][] notValidParamsProvider() throws URISyntaxException, IOException, NoSuchMethodException {
-        Factory factory = prepareFactory();
+        FactoryDto factory = prepareFactory();
         EnvironmentDto environmentDto = factory.getWorkspace().getEnvironments().get(0);
         environmentDto.getMachineConfigs().add(dto.createDto(MachineConfigDto.class).withType(null));
         return new Object[][] {
@@ -146,14 +141,14 @@
     }
 
     @Test(dataProvider = "sameAsDefaultParamsProvider")
-    public void shouldAllowUsingParamsWIthValueLikeDefaultForType(Factory factory)
+    public void shouldAllowUsingParamsWIthValueLikeDefaultForType(FactoryDto factory)
             throws InvocationTargetException, IllegalAccessException, ApiException, NoSuchMethodException {
         factoryBuilder.checkValid(factory);
     }
 
     @DataProvider(name = "sameAsDefaultParamsProvider")
     public static Object[][] sameAsDefaultParamsProvider() throws URISyntaxException, IOException, NoSuchMethodException {
-        Factory factory = prepareFactory();
+        FactoryDto factory = prepareFactory();
         EnvironmentDto environmentDto = factory.getWorkspace().getEnvironments().get(0);
         environmentDto.getMachineConfigs().get(0).withDev(false)
                                                 .withLimits(dto.newDto(LimitsDto.class).withRam(0));
