--- conflicted
+++ resolved
@@ -84,12 +84,7 @@
 import static org.everrest.assured.JettyHttpServer.ADMIN_USER_PASSWORD;
 import static org.hamcrest.core.IsEqual.equalTo;
 import static org.mockito.Matchers.any;
-<<<<<<< HEAD
-=======
 import static org.mockito.Matchers.anyBoolean;
-import static org.mockito.Matchers.anyInt;
-import static org.mockito.Matchers.anyMap;
->>>>>>> 117fa300
 import static org.mockito.Matchers.anySetOf;
 import static org.mockito.Matchers.anyString;
 import static org.mockito.Matchers.eq;
@@ -155,16 +150,9 @@
 
     @BeforeMethod
     public void setUp() throws Exception {
-<<<<<<< HEAD
         final FactoryBuilder factoryBuilder = spy(new FactoryBuilder(new SourceStorageParametersValidator()));
         doNothing().when(factoryBuilder).checkValid(any(FactoryDto.class));
-=======
-        //doNothing().when(acceptValidator).validateOnAccept(any(Factory.class));
-        dto = DtoFactory.getInstance();
-        factoryBuilder = spy(new FactoryBuilder(new SourceStorageParametersValidator()));
-        doNothing().when(factoryBuilder).checkValid(any(Factory.class));
-        doNothing().when(factoryBuilder).checkValid(any(Factory.class), anyBoolean());
->>>>>>> 117fa300
+        doNothing().when(factoryBuilder).checkValid(any(FactoryDto.class), anyBoolean());
         when(factoryParametersResolverHolder.getFactoryParametersResolvers()).thenReturn(factoryParametersResolvers);
         user = new UserImpl(USER_ID, USER_EMAIL, ADMIN_USER_NAME);
         when(userManager.getById(anyString())).thenReturn(user);
