/*******************************************************************************
 * Copyright (c) 2012-2016 Codenvy, S.A.
 * All rights reserved. This program and the accompanying materials
 * are made available under the terms of the Eclipse Public License v1.0
 * which accompanies this distribution, and is available at
 * http://www.eclipse.org/legal/epl-v10.html
 *
 * Contributors:
 *   Codenvy, S.A. - initial API and implementation
 *******************************************************************************/
package org.eclipse.che.api.machine.server.model.impl;

import org.eclipse.che.api.core.model.machine.Limits;
import org.eclipse.che.api.core.model.machine.MachineConfig;
import org.eclipse.che.api.core.model.machine.MachineSource;
import org.eclipse.che.api.core.model.machine.ServerConf;

import javax.persistence.Basic;
import javax.persistence.ElementCollection;
import javax.persistence.Embedded;
import javax.persistence.Entity;
import javax.persistence.GeneratedValue;
import javax.persistence.Id;
import java.util.ArrayList;
import java.util.HashMap;
import java.util.List;
import java.util.Map;
import java.util.Objects;
import java.util.stream.Collectors;

/**
 * Data object for {@link MachineConfig}.
 *
 * @author Eugene Voevodin
 */
@Entity(name = "MachineConfig")
public class MachineConfigImpl implements MachineConfig {

    public static MachineConfigImplBuilder builder() {
        return new MachineConfigImplBuilder();
    }

<<<<<<< HEAD
    @Id
    @GeneratedValue
    private Long id;

    @Basic
    private boolean dev;

    @Basic
    private String name;

    @Basic
    private String type;

    @Embedded
    private MachineSourceImpl source;

    @Embedded
    private LimitsImpl limits;

    @ElementCollection
=======
    private boolean              dev;
    private String               name;
    private String               type;
    private MachineSourceImpl    source;
    private LimitsImpl           limits;
>>>>>>> b297ffee
    private List<ServerConfImpl> servers;

    @ElementCollection
    private Map<String, String> envVariables;

    public MachineConfigImpl() {
    }

    public MachineConfigImpl(boolean dev,
                             String name,
                             String type,
                             MachineSource source,
                             Limits limits,
                             List<? extends ServerConf> servers,
                             Map<String, String> envVariables) {
        this.dev = dev;
        this.name = name;
        this.type = type;
        this.envVariables = envVariables;
        if (servers != null) {
            this.servers = servers.stream()
                                  .map(ServerConfImpl::new)
                                  .collect(Collectors.toList());
        }
        if (source != null) {
            this.source = new MachineSourceImpl(source);
        }
        this.limits = new LimitsImpl(limits);

    }

    public MachineConfigImpl(MachineConfig machineCfg) {
        this(machineCfg.isDev(),
             machineCfg.getName(),
             machineCfg.getType(),
             machineCfg.getSource(),
             machineCfg.getLimits(),
             machineCfg.getServers(),
             machineCfg.getEnvVariables());
    }

    @Override
    public String getName() {
        return name;
    }

    public void setName(String name) {
        this.name = name;
    }

    @Override
    public MachineSourceImpl getSource() {
        return source;
    }

    public void setSource(MachineSourceImpl machineSource) {
        this.source = machineSource;
    }

    @Override
    public boolean isDev() {
        return dev;
<<<<<<< HEAD
    }

    public void setDev(boolean dev) {
        this.dev = dev;
=======
>>>>>>> b297ffee
    }

    @Override
    public String getType() {
        return type;
    }

    public void setType(String type) {
        this.type = type;
    }

    @Override
    public LimitsImpl getLimits() {
        return limits;
    }

    public void setLimits(LimitsImpl limits) {
        this.limits = limits;
    }

    @Override
    public List<ServerConfImpl> getServers() {
        if (servers == null) {
            servers = new ArrayList<>();
        }
        return servers;
    }

    public void setServers(List<ServerConfImpl> servers) {
        this.servers = servers;
    }

    @Override
    public Map<String, String> getEnvVariables() {
        if (envVariables == null) {
            envVariables = new HashMap<>();
        }
        return envVariables;
    }

    public void setEnvVariables(Map<String, String> envVariables) {
        this.envVariables = envVariables;
    }

    @Override
    public boolean equals(Object obj) {
        if (this == obj) return true;
        if (!(obj instanceof MachineConfigImpl)) return false;
        final MachineConfigImpl other = (MachineConfigImpl)obj;
        return dev == other.dev &&
               Objects.equals(name, other.name) &&
               Objects.equals(source, other.source) &&
               Objects.equals(limits, other.limits) &&
               Objects.equals(type, other.type) &&
               Objects.equals(getServers(), other.getServers()) &&
               Objects.equals(getEnvVariables(), other.getEnvVariables());
    }

    @Override
    public int hashCode() {
        int hash = 7;
        hash = hash * 31 + Boolean.hashCode(dev);
        hash = hash * 31 + Objects.hashCode(name);
        hash = hash * 31 + Objects.hashCode(type);
        hash = hash * 31 + Objects.hashCode(source);
        hash = hash * 31 + Objects.hashCode(limits);
        hash = hash * 31 + Objects.hashCode(getServers());
        hash = hash * 31 + Objects.hashCode(getEnvVariables());
        return hash;
    }

    @Override
    public String toString() {
        return "MachineConfigImpl{" +
<<<<<<< HEAD
               "isDev=" + dev +
=======
               "dev=" + dev +
>>>>>>> b297ffee
               ", name='" + name + '\'' +
               ", type='" + type + '\'' +
               ", source=" + source +
               ", limits=" + limits +
               ", servers=" + getServers() +
               ", envVariables=" + getEnvVariables() +
               '}';
    }

    /**
     * Helps to build complex {@link MachineConfigImpl machine config impl}.
     *
     * @see MachineConfigImpl#builder()
     */
    public static class MachineConfigImplBuilder {

        private boolean                    dev;
        private String                     name;
        private String                     type;
        private MachineSource              source;
        private Limits                     limits;
        private List<? extends ServerConf> servers;
        private Map<String, String>        envVariables;

        public MachineConfigImpl build() {
            return new MachineConfigImpl(dev,
                                         name,
                                         type,
                                         source,
                                         limits,
                                         servers,
                                         envVariables);
        }

        public MachineConfigImplBuilder fromConfig(MachineConfig machineConfig) {
            dev = machineConfig.isDev();
            name = machineConfig.getName();
            type = machineConfig.getType();
            source = machineConfig.getSource();
            limits = machineConfig.getLimits();
            servers = machineConfig.getServers();
            envVariables = machineConfig.getEnvVariables();
            return this;
        }

        public MachineConfigImplBuilder setDev(boolean dev) {
            this.dev = dev;
            return this;
        }

        public MachineConfigImplBuilder setName(String name) {
            this.name = name;
            return this;
        }

        public MachineConfigImplBuilder setType(String type) {
            this.type = type;
            return this;
        }

        public MachineConfigImplBuilder setSource(MachineSource machineSource) {
            this.source = machineSource;
            return this;
        }

        public MachineConfigImplBuilder setLimits(Limits limits) {
            this.limits = limits;
            return this;
        }

        public MachineConfigImplBuilder setServers(List<? extends ServerConf> servers) {
            this.servers = servers;
            return this;
        }

        public MachineConfigImplBuilder setEnvVariables(Map<String, String> envVariables) {
            this.envVariables = envVariables;
            return this;
        }
    }
}<|MERGE_RESOLUTION|>--- conflicted
+++ resolved
@@ -40,7 +40,6 @@
         return new MachineConfigImplBuilder();
     }
 
-<<<<<<< HEAD
     @Id
     @GeneratedValue
     private Long id;
@@ -61,13 +60,6 @@
     private LimitsImpl limits;
 
     @ElementCollection
-=======
-    private boolean              dev;
-    private String               name;
-    private String               type;
-    private MachineSourceImpl    source;
-    private LimitsImpl           limits;
->>>>>>> b297ffee
     private List<ServerConfImpl> servers;
 
     @ElementCollection
@@ -130,13 +122,10 @@
     @Override
     public boolean isDev() {
         return dev;
-<<<<<<< HEAD
     }
 
     public void setDev(boolean dev) {
         this.dev = dev;
-=======
->>>>>>> b297ffee
     }
 
     @Override
@@ -211,11 +200,7 @@
     @Override
     public String toString() {
         return "MachineConfigImpl{" +
-<<<<<<< HEAD
-               "isDev=" + dev +
-=======
                "dev=" + dev +
->>>>>>> b297ffee
                ", name='" + name + '\'' +
                ", type='" + type + '\'' +
                ", source=" + source +
